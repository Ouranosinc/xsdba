--- conflicted
+++ resolved
@@ -83,13 +83,9 @@
   "tokenize-rt",
   "tox >=4.0",
   # "tox-conda",  # Will be added when a tox@v4.0+ compatible plugin is released.
-<<<<<<< HEAD
-  "xdoctest >=1.1.3",
-=======
   "tox-gh >=1.3.1",
   "vulture",
-  "xdoctest",
->>>>>>> 9050a196
+  "xdoctest >=1.1.3",
   "yamllint",
   # Documentation and examples
   "distributed >=2.0",
