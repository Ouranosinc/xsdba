--- conflicted
+++ resolved
@@ -80,15 +80,12 @@
 ]
 docs = [
   # Documentation and examples
-<<<<<<< HEAD
   "furo >=2023.9.10",
-=======
   "ipykernel",
   "ipython >=8.5.0",
   "jupyter_client",
   "nbsphinx >=0.9.5",
   "nc-time-axis >=1.4.1",
->>>>>>> dd76de7c
   "pooch >=1.8.0",
   "sphinx >=7.0.0",
   "sphinx-autobuild >=2024.4.16",
@@ -96,18 +93,7 @@
   "sphinx-codeautolink",
   "sphinx-copybutton",
   "sphinx-intl",
-<<<<<<< HEAD
-  "nbsphinx",
-  "ipython",
-  "ipykernel",
-  "jupyter_client",
-  # ADD
-  "sphinx-autobuild >=2024.4.16",
-  "sphinx-autodoc-typehints",
-=======
->>>>>>> dd76de7c
   "sphinx-mdinclude",
-  "sphinx-rtd-theme >=1.0",
   "sphinxcontrib-bibtex"
 ]
 all = ["xsdba[dev]", "xsdba[docs]"]
