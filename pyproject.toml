[build-system]
requires = ["flit_core >=3.9,<4"]
build-backend = "flit_core.buildapi"

[project]
name = "xclim"
authors = [
  {name = "Travis Logan", email = "logan.travis@ouranos.ca"}
]
maintainers = [
  {name = "Trevor James Smith", email = "smith.trevorj@ouranos.ca"},
  {name = "Pascal Bourgault", email = "bourgault.pascal@ouranos.ca"}
]
readme = {file = "README.rst", content-type = "text/x-rst"}
requires-python = ">=3.10.0"
keywords = ["xclim", "xarray", "climate", "climatology", "bias correction", "ensemble", "indicators", "analysis"]
license = {file = "LICENSE"}
classifiers = [
  "Development Status :: 4 - Beta",
  "Intended Audience :: Developers",
  "Intended Audience :: Science/Research",
  "License :: OSI Approved :: Apache Software License",
  "Natural Language :: English",
  "Operating System :: OS Independent",
  "Programming Language :: Python :: 3",
  "Programming Language :: Python :: 3.10",
  "Programming Language :: Python :: 3.11",
  "Programming Language :: Python :: 3.12",
  "Programming Language :: Python :: 3.13",
  "Programming Language :: Python :: 3 :: Only",
  "Topic :: Scientific/Engineering :: Atmospheric Science",
  "Topic :: Scientific/Engineering :: Hydrology",
  "Typing :: Typed"
]
dynamic = ["description", "version"]
dependencies = [
  "boltons >=20.1",
  "bottleneck >=1.3.1",
  "cf-xarray >=0.9.3", # cf-xarray is differently named on conda-forge
  "cftime >=1.4.1",
  "click >=8.1",
  "dask[array] >=2024.8.1",
  "filelock >=3.14.0",
  "numba >=0.57.0",
  "numpy >=1.24.0",
  "packaging >=24.0",
  "pandas >=2.2.0",
  "pint >=0.24.4",
  "pyarrow >=15.0", # Strongly encouraged for pandas v2.2.0+
  "pyyaml >=6.0.1",
  "scikit-learn >=1.2.0",
  "scipy >=1.11.0",
  "xarray >=2023.11.0,!=2024.10.0",
  "yamale >=5.0.0"
]

[project.optional-dependencies]
dev = [
  # Dev tools and testing
  "blackdoc ==0.3.9",
  "bump-my-version >=0.32.1",
  "codespell >=2.4.1",
  "coverage[toml] >=7.5.0",
  "deptry >=0.23.0",
  "flake8 >=7.1.1",
  "flake8-rst-docstrings ==0.3.0",
  "h5netcdf>=1.3.0",
  "ipython >=8.10.0",
  "mypy >=1.14.1",
  "nbconvert >=7.16.4",
  "nbqa >=1.8.2",
  "nbval >=0.11.0",
  "numpydoc >=1.8.0",
  "pandas-stubs >=2.2",
  "pip >=25.0",
  "pooch >=1.8.0",
  "pre-commit >=3.7",
  "pylint >=3.3.1",
  "pytest >=8.0.0",
  "pytest-cov >=5.0.0",
  "pytest-socket >=0.6.0",
  "pytest-xdist[psutil] >=3.2",
  "ruff >=0.9.6",
  "tokenize-rt >=5.2.0",
  "tox >=4.24.1",
  "tox-gh >=1.5.0",
  "vulture >=2.14",
  "xdoctest >=1.1.5",
  "yamllint >=1.35.1"
]
docs = [
  # Documentation and examples
  "cairosvg >=2.6.0",
  "distributed >=2.0",
  "furo >=2023.9.10",
  "ipykernel",
  "matplotlib >=3.7.0",
  "nbsphinx >=0.9.5",
  "nc-time-axis >=1.4.1",
  "pooch >=1.8.0",
  "pybtex >=0.24.0",
  "sphinx >=8.2.0",
  "sphinx-autobuild >=2024.4.16",
  "sphinx-autodoc-typehints >=3.1.0",
  "sphinx-codeautolink >=0.16.2",
  "sphinx-copybutton",
  "sphinx-mdinclude",
  "sphinxcontrib-bibtex",
  "sphinxcontrib-svg2pdfconverter[Cairosvg]"
]
<<<<<<< HEAD
extras = ["flox >=0.9"]
=======
extras = ["fastnanquantile >=0.0.2", "flox >=0.9", "POT >=0.9.4", "xsdba >=0.3.0"]
>>>>>>> f050e480
all = ["xclim[dev]", "xclim[docs]", "xclim[extras]"]

[project.scripts]
xclim = "xclim.cli:cli"

[project.urls]
"Homepage" = "https://xclim.readthedocs.io/"
"Source" = "https://github.com/Ouranosinc/xclim/"
"Changelog" = "https://xclim.readthedocs.io/en/stable/history.html"
"Issue tracker" = "https://github.com/Ouranosinc/xclim/issues"
"Mastodon" = "https://fosstodon.org/@xclim"
"Zenodo" = "https://doi.org/10.5281/zenodo.2795043"
"About Ouranos" = "https://www.ouranos.ca/en/"

[tool]

[tool.bumpversion]
current_version = "0.55.2-dev.5"
commit = true
commit_args = "--no-verify --signoff"
tag = false
allow_dirty = false
parse = "(?P<major>\\d+)\\.(?P<minor>\\d+)\\.(?P<patch>\\d+)(\\-(?P<release>[a-z]+)(\\.(?P<build>\\d+)))?"
serialize = [
  "{major}.{minor}.{patch}-{release}.{build}",
  "{major}.{minor}.{patch}"
]

[[tool.bumpversion.files]]
filename = "src/xclim/__init__.py"
search = "__version__ = \"{current_version}\""
replace = "__version__ = \"{new_version}\""

[tool.bumpversion.parts.build]
independent = false

[tool.bumpversion.parts.release]
optional_value = "release"
values = [
  "dev",
  "release"
]

[tool.codespell]
skip = '*xclim/data/*.json,*docs/_build,*docs/notebooks/xclim_training/*.ipynb,*docs/references.bib,*.gz,*.nc,*.png,*.svg,*.whl'
ignore-words-list = "absolue,astroid,bloc,bui,callendar,degreee,environnement,hanel,indx,inferrable,lond,nam,nd,ot,ressources,socio-economic,sie,vas"

[tool.coverage.run]
relative_files = true
omit = ["tests/*.py", "src/xclim/testing/conftest.py"]

[tool.deptry]
extend_exclude = ["docs"]
ignore_notebooks = true
pep621_dev_dependency_groups = ["all", "dev", "docs"]

[tool.deptry.package_module_name_map]
"scikit-learn" = "sklearn"
"pyyaml" = "yaml"

[tool.deptry.per_rule_ignores]
DEP001 = ["SBCK"]
DEP002 = ["bottleneck", "h5netcdf", "pyarrow"]
DEP004 = ["matplotlib", "pooch", "pytest", "pytest_socket"]

[tool.flit.sdist]
include = [
  "AUTHORS.rst",
  "CHANGELOG.rst",
  "CI/requirements_upstream.txt",
  "CITATION.cff",
  "CONTRIBUTING.rst",
  "LICENSE",
  "Makefile",
  "README.rst",
  "docs/**/*.gif",
  "docs/**/*.jpg",
  "docs/**/*.png",
  "docs/**/*.rst",
  "docs/Makefile",
  "docs/conf.py",
  "docs/make.bat",
  "docs/notebooks/_finder.py",
  "src/xclim/**/*.json",
  "src/xclim/**/*.py",
  "src/xclim/**/*.txt",
  "src/xclim/**/*.yml",
  "tests/**/*.py",
  "tests/**/*.txt",
  "tox.ini"
]
exclude = [
  "**/*.py[co]",
  "**/__pycache__",
  ".*",
  "CI/requirements_ci.txt",
  "docs/_*",
  "docs/modules.rst",
  "docs/paper/*",
  "docs/xclim*.rst",
  "pylintrc"
]

[tool.mypy]
python_version = 3.10
show_error_codes = true
enable_error_code = ["ignore-without-code", "redundant-expr", "truthy-bool"]
plugins = ["numpy.typing.mypy_plugin"]
strict = true
warn_return_any = true
warn_unreachable = true
warn_unused_configs = true

[[tool.mypy.overrides]]
module = [
  "boltons.*",
  "cftime.*",
  "numba.*",
  "pytest_socket.*",
  "SBCK.*",
  "scipy.*",
  "sklearn.*",
  "yamale.*",
  "yaml.*"
]
ignore_missing_imports = true

[tool.numpydoc_validation]
checks = [
  "all", # report on all checks, except the below
  "ES01", # "No extended summary found"
  "EX01", # "No examples section found"
  "GL06", # "Found unknown section \"{section}\""
  "SA01", # "See Also section not found",
  "SS01" # "No summary found"
]
# remember to use single quotes for regex in TOML
exclude = [
  # don't report on objects that match any of these regex
  '\.undocumented_method$',
  '\.__repr__$',
  # any object starting with an underscore is a private object
  '\._\w+'
]
override_SS05 = [
  # override SS05 to allow docstrings starting with these words
  '^Access ',
  '^Assess ',
  '^Days ',
  '^Degree-days ',
  '^Griffiths ',
  '^Process ',
  '^Statistics '
]

[tool.pytest.ini_options]
minversion = "7.0"
addopts = [
  "-ra",
  "--color=yes",
  "--numprocesses=0",
  "--maxprocesses=8",
  "--dist=worksteal",
  "--strict-config",
  "--strict-markers"
]
log_cli_level = "INFO"
norecursedirs = ["docs/notebooks/*"]
filterwarnings = ["ignore::UserWarning"]
testpaths = [
  "tests"
]
pythonpath = [
  "src"
]
doctest_optionflags = ["NORMALIZE_WHITESPACE", "IGNORE_EXCEPTION_DETAIL", "NUMBER", "ELLIPSIS"]
markers = [
  "slow: marks tests as slow (deselect with '-m \"not slow\"')",
  "requires_docs: mark tests that can only be run with documentation present (deselect with '-m \"not requires_docs\"')",
  "requires_internet: mark tests that require internet access (deselect with '-m \"not requires_internet\"')"
]
xfail_strict = true

[tool.ruff]
src = ["xclim"]
line-length = 120
exclude = [
  ".eggs",
  ".git",
  "build"
]
extend-include = [
  "*.ipynb" # Include notebooks
]

[tool.ruff.format]
exclude = [
  "docs/notebooks/xclim_training/*.ipynb"
]
line-ending = "lf"
docstring-code-format = true
docstring-code-line-length = "dynamic"

[tool.ruff.lint]
exclude = [
  "docs/notebooks/xclim_training/*.ipynb"
]
extend-select = [
  "D213", # multi-line-summary-second-line
  "RUF022" # unsorted-dunder-all
]
ignore = [
  "B028", # no-explicit-stacklevel
  "D205", # blank-line-after-summary
  "D212", # multi-line-summary-first-line
  "D400", # ends-in-period
  "D401" # non-imperative-mood
]
preview = true
select = [
  "B", # bugbear
  "C90", # mccabe-complexity
  "D", # docstrings
  "E", # pycodestyle errors
  "F", # pyflakes
  "I", # imports
  "N802", # invalid-function-name
  "S", # bandit
  "UP", # pyupgrade
  "W" # pycodestyle warnings
]

[tool.ruff.lint.flake8-bandit]
check-typed-exception = true

[tool.ruff.lint.flake8-import-conventions.aliases]
"matplotlib.pyplot" = "plt"
"xclim.indices" = "xci"
numpy = "np"
pandas = "pd"
scipy = "sp"
xarray = "xr"

[tool.ruff.lint.flake8-quotes]
docstring-quotes = "double"

[tool.ruff.lint.isort]
case-sensitive = true
detect-same-package = false
known-first-party = ["xclim"]
no-lines-before = ["future"]

[tool.ruff.lint.mccabe]
max-complexity = 20

[tool.ruff.lint.per-file-ignores]
"docs/*.py" = ["D100", "D101", "D102", "D103"]
"docs/notebooks/*.ipynb" = ["E225", "E226", "E231", "E501"]
"src/xclim/**/__init__.py" = ["F401", "F403"]
"src/xclim/analog.py" = ["E501"]
"src/xclim/core/indicator.py" = ["D214", "D405", "D406", "D407", "D411"]
"src/xclim/core/locales.py" = ["E501", "W505"]
"src/xclim/core/missing" = ["D103"]
"src/xclim/indices/_agro.py" = ["E501"]
"src/xclim/indices/fire/_cffwis.py" = ["D103"]
"tests/**/*test*.py" = ["D100", "D101", "D102", "D103", "E501", "N802", "S101"]

[tool.ruff.lint.pycodestyle]
max-doc-length = 180

[tool.ruff.lint.pydocstyle]
convention = "numpy"

[tool.vulture]
exclude = []
ignore_decorators = ["@pytest.fixture"]
ignore_names = []
min_confidence = 90
paths = ["src/xclim", "tests"]
sort_by_size = true<|MERGE_RESOLUTION|>--- conflicted
+++ resolved
@@ -108,11 +108,7 @@
   "sphinxcontrib-bibtex",
   "sphinxcontrib-svg2pdfconverter[Cairosvg]"
 ]
-<<<<<<< HEAD
-extras = ["flox >=0.9"]
-=======
-extras = ["fastnanquantile >=0.0.2", "flox >=0.9", "POT >=0.9.4", "xsdba >=0.3.0"]
->>>>>>> f050e480
+extras = ["flox >=0.9", "xsdba >=0.3.0"]
 all = ["xclim[dev]", "xclim[docs]", "xclim[extras]"]
 
 [project.scripts]
