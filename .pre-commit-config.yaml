default_language_version:
  python: python3

repos:
- repo: https://github.com/asottile/pyupgrade
  rev: v3.4.0
  hooks:
  - id: pyupgrade
    args: ['--py38-plus']
    exclude: 'xclim/core/indicator.py'
- repo: https://github.com/pre-commit/pre-commit-hooks
  rev: v4.4.0
  hooks:
  - id: trailing-whitespace
    exclude: setup.cfg
  - id: end-of-file-fixer
    exclude: '.ipynb'
  - id: check-json
  - id: check-toml
  - id: check-yaml
    args: ['--allow-multiple-documents']
  - id: debug-statements
  - id: pretty-format-json
    args: ['--autofix', '--no-ensure-ascii', '--no-sort-keys']
- repo: https://github.com/pappasam/toml-sort
<<<<<<< HEAD
  rev: v0.22.3
=======
  rev: v0.23.1
>>>>>>> b4fc0a46
  hooks:
  - id: toml-sort-fix
- repo: https://github.com/adrienverge/yamllint.git
  rev: v1.32.0
  hooks:
  - id: yamllint
    args: ['--config-file=.yamllint.yaml']
- repo: https://github.com/psf/black
  rev: 23.3.0
  hooks:
  - id: black
- repo: https://github.com/pycqa/flake8
  rev: 6.0.0
  hooks:
  - id: flake8
    additional_dependencies: ['flake8-alphabetize', 'flake8-rst-docstrings']
    args: ['--config=setup.cfg']
<<<<<<< HEAD
- repo: https://github.com/psf/black
  rev: 23.1.0
  hooks:
  - id: black
=======
>>>>>>> b4fc0a46
- repo: https://github.com/PyCQA/isort
  rev: 5.12.0
  hooks:
  - id: isort
    args: ['--settings-file=pyproject.toml', "--add_imports='from __future__ import annotations'"]
- repo: https://github.com/nbQA-dev/nbQA
  rev: 1.7.0
  hooks:
  - id: nbqa-black
    args: ['--target-version=py38']
  - id: nbqa-pyupgrade
    args: ['--py38-plus']
  - id: nbqa-isort
    args: ['--settings-file=pyproject.toml']
- repo: https://github.com/kynan/nbstripout
  rev: 0.6.1
  hooks:
  - id: nbstripout
    files: '.ipynb'
- repo: https://github.com/pycqa/pydocstyle
  rev: 6.3.0
  hooks:
  - id: pydocstyle
    args: ['--config=setup.cfg']
- repo: https://github.com/keewis/blackdoc
  rev: v0.3.8
  hooks:
  - id: blackdoc
    exclude: '(xclim/indices/__init__.py|docs/installation.rst)'
    additional_dependencies: ['black==23.3.0']
- repo: meta
  hooks:
  - id: check-hooks-apply
  - id: check-useless-excludes

ci:
  autofix_commit_msg: |
    [pre-commit.ci] auto fixes from pre-commit.com hooks

    for more information, see https://pre-commit.ci
  autofix_prs: true
  autoupdate_branch: ''
  autoupdate_commit_msg: '[pre-commit.ci] pre-commit autoupdate'
  autoupdate_schedule: monthly
  skip: [nbstripout]
  submodules: false<|MERGE_RESOLUTION|>--- conflicted
+++ resolved
@@ -23,11 +23,7 @@
   - id: pretty-format-json
     args: ['--autofix', '--no-ensure-ascii', '--no-sort-keys']
 - repo: https://github.com/pappasam/toml-sort
-<<<<<<< HEAD
-  rev: v0.22.3
-=======
   rev: v0.23.1
->>>>>>> b4fc0a46
   hooks:
   - id: toml-sort-fix
 - repo: https://github.com/adrienverge/yamllint.git
@@ -45,13 +41,6 @@
   - id: flake8
     additional_dependencies: ['flake8-alphabetize', 'flake8-rst-docstrings']
     args: ['--config=setup.cfg']
-<<<<<<< HEAD
-- repo: https://github.com/psf/black
-  rev: 23.1.0
-  hooks:
-  - id: black
-=======
->>>>>>> b4fc0a46
 - repo: https://github.com/PyCQA/isort
   rev: 5.12.0
   hooks:
