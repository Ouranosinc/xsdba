--- conflicted
+++ resolved
@@ -22,12 +22,8 @@
     - scikit-learn >=0.21.3
     - scipy >=1.2
     - statsmodels
-<<<<<<< HEAD
     - xarray >=2023.11.0
-=======
-    - xarray >=2022.06.0,<2023.11.0
     - yamale
->>>>>>> 4aeabc2b
     # Extras
     - eofs
     - flox
