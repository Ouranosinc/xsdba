--- conflicted
+++ resolved
@@ -53,12 +53,8 @@
 [testenv:doctests_only]
 description = Run documentation linters and doctests with pytest under {basepython}
 commands =
-<<<<<<< HEAD
 ;    - mypy xclim
     pylint --rcfile=.pylintrc --exit-zero xclim
-=======
-    pylint --rcfile=setup.cfg --exit-zero xclim
->>>>>>> 993f1bfb
     pytest --nbval docs/notebooks --durations=3
     pytest --rootdir xclim/testing/tests/ --xdoctest xclim --ignore=xclim/testing/tests/ --durations=3
 
