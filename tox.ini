[tox]
min_version = 4.0
env_list =
    lint
    docs
    notebooks_doctests
    offline-prefetch
<<<<<<< HEAD
;    opt-slow
=======
    py38
>>>>>>> 2065fe1d
    py39-upstream-doctest
    py310
    py311
    py312-numba
labels =
    test = py39, py310-upstream-doctest, py311, notebooks_doctests, offline-prefetch
requires =
    pip >= 23.0
opts = -vv

[testenv:lint]
description = Run code quality compliance tests under {basepython}
skip_install = True
extras =
deps =
    flake8
    flake8-rst-docstrings
    black[jupyter]
    blackdoc
    isort
    nbqa
    ruff
    yamllint
commands_pre =
commands =
    black --check xclim tests
    isort --check xclim tests
    ruff xclim tests
    flake8 --config=.flake8 xclim tests
    nbqa black --check docs
    blackdoc --check --exclude=xclim/indices/__init__.py xclim
    blackdoc --check docs
    yamllint --config-file=.yamllint.yaml xclim
commands_post =

[testenv:docs]
description = Build the documentation with makefile under {basepython}
setenv =
    PYTHONPATH = {toxinidir}
    READTHEDOCS = 1
commands_pre =
commands =
    make docs
commands_post =
allowlist_externals =
    env
    make

# Requires tox-conda compatible with tox@v4.0
;[testenv:conda]
;description = Run tests with pytest under {basepython} (Anaconda distribution)
;commands_pre =
;conda_channels = conda-forge
;conda_env = environment-dev.yml
;deps =
;extras =

[testenv:notebooks_doctests{-coverage,}]
description = Run notebooks and doctests with pytest under {basepython}
commands =
    pytest --no-cov --nbval --dist=loadscope --rootdir=tests/ --ignore=docs/notebooks/example.ipynb docs/notebooks
    pytest --rootdir=tests/ --xdoctest xclim

[testenv:offline{-prefetch,}{-coverage,}]
description = Run tests with pytest under {basepython}, preventing socket connections (except for unix sockets for async support)
commands:
    prefetch: xclim prefetch_testing_data
    python -c 'print("Running offline tests with positional arguments: --disable-socket --allow-unix-socket --m \"not requires_internet\"")'
    python -c 'print("These can be overwritten with: tox -e offline -- -m \"some other marker statement\"")'
    pytest --disable-socket --allow-unix-socket {posargs:-m 'not requires_internet'}
allowlist_externals =
    xclim

[testenv]
description = Run tests with pytest under {basepython}
setenv =
    COV_CORE_SOURCE =
    PYTEST_ADDOPTS = --numprocesses=logical --durations=10
    coverage: PYTEST_ADDOPTS = --numprocesses=logical --durations=10 --cov=xclim --cov-report=term-missing
    PYTHONPATH = {toxinidir}
    Xfrozen_modules = off
passenv =
    CI
    CONDA_EXE
    COVERALLS_*
    GITHUB_*
    LD_LIBRARY_PATH
    SKIP_NOTEBOOKS
    XCLIM_*
extras = dev
deps =
    # FIXME: Remove when numba 0.59.0 is released
    numba: numba==0.59.0rc1
    numba: llvmlite==0.42.0rc1
    coverage: coveralls
    upstream: -rrequirements_upstream.txt
    sbck: pybind11
install_command = python -m pip install --no-user {opts} {packages}
download = True
commands_pre =
    sbck: python -m pip install sbck
    python -m pip list
    xclim show_version_info
    python -m pip check
commands =
    doctest: pytest --no-cov --rootdir=tests/ --xdoctest xclim
    pytest {posargs}
commands_post =
    coverage: - coveralls
allowlist_externals =
    git<|MERGE_RESOLUTION|>--- conflicted
+++ resolved
@@ -5,11 +5,6 @@
     docs
     notebooks_doctests
     offline-prefetch
-<<<<<<< HEAD
-;    opt-slow
-=======
-    py38
->>>>>>> 2065fe1d
     py39-upstream-doctest
     py310
     py311
