--- conflicted
+++ resolved
@@ -52,11 +52,8 @@
 download = True
 install_command = python -m pip install --no-user {opts} {packages}
 deps =
-<<<<<<< HEAD
+    coveralls: coveralls>=4.0.1
     upstream: -r {toxinidir}/CI/requirements_upstream.txt
-=======
-    coveralls: coveralls>=4.0.1
->>>>>>> 5ca65520
 commands_pre =
     pip list
     pip check
