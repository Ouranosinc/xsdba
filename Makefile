--- conflicted
+++ resolved
@@ -57,11 +57,7 @@
 lint/flake8: ## check style with flake8
 	python -m ruff check src/xsdba tests
 	python -m flake8 --config=.flake8 src/xsdba tests
-<<<<<<< HEAD
-	python -m numpydoc validate src/xsdba/**.py
-=======
 	python -m numpydoc lint src/xsdba/**.py
->>>>>>> 283a315a
 
 lint/black: ## check style with black
 	python -m black --check src/xsdba tests
