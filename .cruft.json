--- conflicted
+++ resolved
@@ -11,13 +11,8 @@
       "project_name": "xsdba",
       "project_slug": "xsdba",
       "project_short_description": "Statistical correction and bias adjustment tools for xarray.",
-<<<<<<< HEAD
       "pypi_username": "coxipi",
-      "version": "0.5.1-dev.0",
-=======
-      "pypi_username": "Zeitsperre",
       "version": "0.5.1-dev.1",
->>>>>>> b5c73be6
       "use_pytest": "y",
       "use_conda": "y",
       "make_docs": "y",
