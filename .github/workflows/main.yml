name: Testing

on:
  push:
    branches:
      - main
    paths-ignore:
      - CHANGELOG.rst
      - README.rst
      - pyproject.toml
      - xclim/__init__.py
  pull_request:
    types:
      - opened
      - reopened
      - synchronize
  pull_request_review:
    types:
      - submitted

env:
  XCLIM_TESTDATA_BRANCH: v2024.8.23

concurrency:
  # For a given workflow, if we push to the same branch, cancel all previous builds on that branch except on main.
  group: "${{ github.workflow }}-${{ github.ref }}"
  cancel-in-progress: ${{ github.ref != 'refs/heads/main' }}

permissions:
  contents: read
  pull-requests: read

jobs:
  lint:
    name: Lint
    runs-on: ubuntu-latest
    if: |
      (github.event.action != 'labeled') ||
      (github.event.review.state == 'approved') ||
      (github.event_name == 'push')
    steps:
      - name: Harden Runner
        uses: step-security/harden-runner@91182cccc01eb5e619899d80e4e971d6181294a7 # v2.10.1
        with:
          disable-sudo: true
          egress-policy: block
          allowed-endpoints: >
            api.electricitymap.org:443
            api.github.com:443
            api.green-coding.io:443
            files.pythonhosted.org:443
            github.com:443
            ip-api.com:80
            ipapi.co:443
            proxy.golang.org:443
            pypi.org:443
            sum.golang.org:443
      - name: Start Measurement
        uses: green-coding-solutions/eco-ci-energy-estimation@escape-test
        with:
          task: start-measurement
          branch: ${{ github.head_ref || github.ref_name }}
        continue-on-error: true
      - name: Checkout Repository
        uses: actions/checkout@692973e3d937129bcbf40652eb9f2f61becf3332 # v4.1.7
      - name: Set up Python3
        uses: actions/setup-python@f677139bbe7f9c59b41e40162b753c062f5d49a3 # v5.2.0
        with:
          python-version: "3.x"
          cache: 'pip'
      - name: Install CI libraries
        run: |
          python -m pip install --require-hashes -r CI/requirements_ci.txt
<<<<<<< HEAD
      - name: Setup Python Measurement
        uses: green-coding-solutions/eco-ci-energy-estimation@escape-test
        with:
          task: get-measurement
          label: 'Environment setup (Python${{ matrix.python-version }}, lint)'
        continue-on-error: true
=======
      - name: Environment Caching
        uses: actions/cache@0c45773b623bea8c8e75f6c82b208c3cf94ea4f9 # v4.0.2
        with:
          path: |
            ${{ matrix.testdata-cache }}
            .tox
          key: ${{ runner.os }}-xclim-testdata-${{ env.XCLIM_TESTDATA_BRANCH }}-${{ hashFiles('pyproject.toml', 'tox.ini') }}-lint
>>>>>>> f7a76f00
      - name: Run pylint
        run: |
          python -m pylint --rcfile=.pylintrc.toml --disable=import-error --exit-zero xclim
      - name: Run linting suite
        run: |
          python -m tox -e lint
      - name: Tests measurement
        uses: green-coding-solutions/eco-ci-energy-estimation@escape-test
        with:
          task: get-measurement
          label: 'Lint (Python${{ matrix.python-version }})'
        continue-on-error: true
      - name: Show Energy Results
        uses: green-coding-solutions/eco-ci-energy-estimation@escape-test
        with:
          task: display-results
        continue-on-error: true

  test-preliminary:
    name: Python${{ matrix.python-version }} (${{ matrix.os }})
    needs: lint
    runs-on: ubuntu-latest
    strategy:
      matrix:
        os: [ 'ubuntu-latest' ]
        python-version: [ "3.10" ]
        testdata-cache: [ '~/.cache/xclim-testdata' ]
    steps:
      - name: Harden Runner
        uses: step-security/harden-runner@91182cccc01eb5e619899d80e4e971d6181294a7 # v2.10.1
        with:
          disable-sudo: true
          egress-policy: block
          allowed-endpoints: >
            api.electricitymap.org:443
            api.github.com:443
            api.green-coding.io:443
            coveralls.io:443
            files.pythonhosted.org:443
            github.com:443
            ip-api.com:80
            ipapi.co:443
            proxy.golang.org:443
            pypi.org:443
            raw.githubusercontent.com:443
            sum.golang.org:443
      - name: Start Energy Measurement
        uses: green-coding-solutions/eco-ci-energy-estimation@escape-test
        with:
          task: start-measurement
          branch: ${{ github.head_ref || github.ref_name }}
        continue-on-error: true
      - name: Checkout Repository
        uses: actions/checkout@692973e3d937129bcbf40652eb9f2f61becf3332 # v4.1.7
      - name: Set up Python${{ matrix.python-version }}
        uses: actions/setup-python@f677139bbe7f9c59b41e40162b753c062f5d49a3 # v5.2.0
        with:
          python-version: ${{ matrix.python-version }}
          cache: 'pip'
      - name: Install CI libraries
        run: |
          python -m pip install --require-hashes -r CI/requirements_ci.txt
<<<<<<< HEAD
      - name: Environment Setup Energy Measurement
        uses: green-coding-solutions/eco-ci-energy-estimation@escape-test
        with:
          task: get-measurement
          label: 'Environment setup (Python${{ matrix.python-version }}, standard)'
        continue-on-error: true
=======
      - name: Environment Caching
        uses: actions/cache@0c45773b623bea8c8e75f6c82b208c3cf94ea4f9 # v4.0.2
        with:
          path: |
            ${{ matrix.testdata-cache }}
            .tox
          key: ${{ runner.os }}-xclim-testdata-${{ env.XCLIM_TESTDATA_BRANCH }}-${{ hashFiles('pyproject.toml', 'tox.ini') }}-Python${{ matrix.python-version }}
>>>>>>> f7a76f00
      - name: Test with tox
        run: |
          python -m tox -- -m 'not slow'
        env:
          GITHUB_TOKEN: ${{ secrets.GITHUB_TOKEN }}
          COVERALLS_FLAG_NAME: run-${{ matrix.python-version }}-ubuntu-latest-preliminary
          COVERALLS_PARALLEL: true
      - name: Tests measurement
        uses: green-coding-solutions/eco-ci-energy-estimation@escape-test
        with:
          task: get-measurement
          label: 'Testing with tox (Python${{ matrix.python-version }})'
        continue-on-error: true
      - name: Show Energy Results
        uses: green-coding-solutions/eco-ci-energy-estimation@escape-test
        with:
          task: display-results
        continue-on-error: true

  test-pypi:
    needs: lint
    name: Python${{ matrix.python-version }} (${{ matrix.os }}, ${{ matrix.tox-env }})
    if: |
      contains(github.event.pull_request.labels.*.name, 'approved') ||
      (github.event.review.state == 'approved') ||
      (github.event_name == 'push')
    runs-on: ${{ matrix.os }}
    timeout-minutes: 20
    strategy:
      matrix:
        include:
          # Linux builds
          - os: 'ubuntu-latest'
            testdata-cache: '~/.cache/xclim-testdata'
            markers: -m 'not slow'
            python-version: "3.10"
            tox-env: standard
          - os: 'ubuntu-latest'
            testdata-cache: '~/.cache/xclim-testdata'
            markers: -m 'not slow'
            python-version: "3.11"
            tox-env: standard
          - os: 'ubuntu-latest'
            testdata-cache: '~/.cache/xclim-testdata'
            markers: -m 'not slow'
            python-version: "3.12"
            tox-env: standard
          # Windows builds
          - os: 'windows-latest'
            testdata-cache: 'C:\Users\runneradmin\AppData\Local\xclim-testdata\xclim-testdata\Cache'
            markers: -m 'not slow'
            python-version: "3.10"
            tox-env: py310-coverage-prefetch  # Test data prefetch is needed for Windows
          # macOS builds
          - os: 'macos-latest'
            testdata-cache: '~/Library/Caches/xclim-testdata'
            markers: ''  # Slow tests
            python-version: "3.11"
            tox-env: py311-coverage-extras
          # Specialized tests
          - os: 'ubuntu-latest'
            testdata-cache: '~/.cache/xclim-testdata'
            markers: -m 'not requires_internet and not slow'
            python-version: "3.11"
            tox-env: py311-coverage-sbck-offline-prefetch
          - os: 'ubuntu-latest'
            testdata-cache: '~/.cache/xclim-testdata'
            markers: '' # No markers for notebooks
            python-version: "3.10"
            tox-env: notebooks
          - os: 'ubuntu-latest'
            testdata-cache: '~/.cache/xclim-testdata'
            markers: '' # No markers for doctests
            python-version: "3.12"
            tox-env: doctests
    steps:
      - name: Harden Runner
<<<<<<< HEAD
        if : ${{ matrix.os == 'ubuntu-latest' }}
        uses: step-security/harden-runner@5c7944e73c4c2a096b17a9cb74d65b6c2bbafbde # v2.9.1
=======
        uses: step-security/harden-runner@91182cccc01eb5e619899d80e4e971d6181294a7 # v2.10.1
>>>>>>> f7a76f00
        with:
          egress-policy: block
          allowed-endpoints: >
            api.electricitymap.org:443
            api.github.com:443
            api.green-coding.io:443
            azure.archive.ubuntu.com:80
            coveralls.io:443
            files.pythonhosted.org:443
            github.com:443
            ip-api.com:80
            ipapi.co:443
            motd.ubuntu.com:443
            proxy.golang.org:443
            pypi.org:443
            raw.githubusercontent.com:443
            sum.golang.org:443
      - name: Start Energy Measurement
        if : ${{ matrix.os == 'ubuntu-latest' }}
        uses: green-coding-solutions/eco-ci-energy-estimation@escape-test
        with:
          task: start-measurement
          branch: ${{ github.head_ref || github.ref_name }}
        continue-on-error: true
      - name: Checkout Repository
        uses: actions/checkout@692973e3d937129bcbf40652eb9f2f61becf3332 # v4.1.7
      - name: Install Eigen3 (SBCK)
<<<<<<< HEAD
        if: (matrix.python-version == '3.11') && (matrix.os == 'ubuntu-latest')
=======
        if: ${{ matrix.python-version == '3.11' && matrix.os == 'ubuntu-latest' }}
>>>>>>> f7a76f00
        run: |
          sudo apt-get update
          sudo apt-get install libeigen3-dev
      - name: Set up Python${{ matrix.python-version }}
        uses: actions/setup-python@f677139bbe7f9c59b41e40162b753c062f5d49a3 # v5.2.0
        with:
          python-version: ${{ matrix.python-version }}
          cache: 'pip'
      - name: Install CI libraries
        run: |
          python -m pip install --require-hashes -r CI/requirements_ci.txt
<<<<<<< HEAD
      - name: Environment Setup Energy Measurement
        if : ${{ matrix.os == 'ubuntu-latest' }}
        uses: green-coding-solutions/eco-ci-energy-estimation@escape-test
        with:
          task: get-measurement
          label: 'Environment setup (Python${{ matrix.python-version }}, ${{ matrix.tox-env }})'
        continue-on-error: true
=======
      - name: Environment Caching
        # if prefetch is not in tox-env
        if: contains(matrix.tox-env, 'prefetch') == false
        uses: actions/cache@0c45773b623bea8c8e75f6c82b208c3cf94ea4f9 # v4.0.2
        with:
          path: |
            ${{ matrix.testdata-cache }}
            .tox
          key: ${{ runner.os }}-xclim-testdata-${{ env.XCLIM_TESTDATA_BRANCH }}-${{ hashFiles('pyproject.toml', 'tox.ini') }}-Python${{ matrix.python-version }}
>>>>>>> f7a76f00
      - name: Test with tox
        if: ${{ matrix.tox-env == 'standard' }}
        run: |
          python -m tox -- ${{ matrix.markers }};
        env:
          GITHUB_TOKEN: ${{ secrets.GITHUB_TOKEN }}
          COVERALLS_FLAG_NAME: run-${{ matrix.python-version }}-${{ matrix.os }}-${{ matrix.tox-env }}
          COVERALLS_PARALLEL: true
      - name: Test with tox (specialized tests)
        if: ${{ matrix.tox-env != 'standard' }}
        run: |
          python -m tox -e ${{ matrix.tox-env }} -- ${{ matrix.markers }};
        env:
          GITHUB_TOKEN: ${{ secrets.GITHUB_TOKEN }}
          COVERALLS_FLAG_NAME: run-${{ matrix.python-version }}-${{ matrix.os }}-${{ matrix.tox-env }}
          COVERALLS_PARALLEL: true
      - name: Tests measurement
        if : ${{ matrix.os == 'ubuntu-latest' }}
        uses: green-coding-solutions/eco-ci-energy-estimation@escape-test
        with:
          task: get-measurement
          label: 'Testing with tox (Python${{ matrix.python-version }}, ${{ matrix.tox-env }})'
        continue-on-error: true
      - name: Show Energy Results
        if : ${{ matrix.os == 'ubuntu-latest' }}
        uses: green-coding-solutions/eco-ci-energy-estimation@escape-test
        with:
          task: display-results
        continue-on-error: true

  test-conda:
    needs: lint
    name: Python${{ matrix.python-version }} (ubuntu-latest, conda)
    if: |
      contains(github.event.pull_request.labels.*.name, 'approved') ||
      (github.event.review.state == 'approved') ||
      (github.event_name == 'push')
    runs-on: ubuntu-latest
    strategy:
      matrix:
<<<<<<< HEAD
        python-version: [ "3.9", "3.12" ]
=======
        os: [ 'ubuntu-latest' ]
        python-version: [ "3.10", "3.12" ]
        testdata-cache: [ '~/.cache/xclim-testdata' ]
>>>>>>> f7a76f00
    defaults:
      run:
        shell: bash -l {0}
    steps:
      - name: Harden Runner
        uses: step-security/harden-runner@91182cccc01eb5e619899d80e4e971d6181294a7 # v2.10.1
        with:
          disable-sudo: true
          egress-policy: block
          allowed-endpoints: >
            api.electricitymap.org:443
            api.github.com:443
            api.green-coding.io:443
            coveralls.io:443
            files.pythonhosted.org:443
            github.com:443
            ip-api.com:80
            ipapi.co:443
            objects.githubusercontent.com:443
            proxy.golang.org:443
            pypi.org:443
            raw.githubusercontent.com:443
            sum.golang.org:443
      - name: Start Energy Measurement
        uses: green-coding-solutions/eco-ci-energy-estimation@escape-test
        with:
          task: start-measurement
          branch: ${{ github.head_ref || github.ref_name }}
        continue-on-error: true
      - name: Checkout Repository
        uses: actions/checkout@692973e3d937129bcbf40652eb9f2f61becf3332 # v4.1.7
      - name: Setup Conda (Micromamba) with Python${{ matrix.python-version }}
        uses: mamba-org/setup-micromamba@f8b8a1e23a26f60a44c853292711bacfd3eac822 # v1.9.0
        with:
          cache-downloads: true
          cache-environment: true
          environment-file: environment.yml
          create-args: >-
            python=${{ matrix.python-version }}
<<<<<<< HEAD
=======
      - name: Micromamba version
        run: |
          echo "micromamba: $(micromamba --version)"
      - name: Test Data Caching
        uses: actions/cache@0c45773b623bea8c8e75f6c82b208c3cf94ea4f9 # v4.0.2
        with:
          path: |
            ${{ matrix.testdata-cache }}
          key: ${{ runner.os }}-xclim-testdata-${{ env.XCLIM_TESTDATA_BRANCH }}-conda-${{ hashFiles('pyproject.toml', 'tox.ini') }}-Python${{ matrix.python-version }}
>>>>>>> f7a76f00
      - name: Install xclim
        run: |
          python -m pip install --no-user --editable .
      - name: Check versions
        run: |
          micromamba list
          xclim show_version_info
          python -m pip check || true
      - name: Environment Setup Energy Measurement
        uses: green-coding-solutions/eco-ci-energy-estimation@escape-test
        with:
          task: get-measurement
          label: 'Environment setup (conda, Python${{ matrix.python-version }})'
        continue-on-error: true
      - name: Test with pytest
        run: |
          python -m pytest --numprocesses=logical --durations=10 --cov=xclim --cov-report=term-missing
      - name: Report coverage
        run: |
          coveralls
        env:
          GITHUB_TOKEN: ${{ secrets.GITHUB_TOKEN }}
          COVERALLS_FLAG_NAME: run-{{ matrix.python-version }}-conda
          COVERALLS_PARALLEL: true
      - name: Tests measurement
        uses: green-coding-solutions/eco-ci-energy-estimation@escape-test
        with:
          task: get-measurement
          label: 'Testing with pytest (conda, Python${{ matrix.python-version }})'
        continue-on-error: true
      - name: Show Energy Results
        uses: green-coding-solutions/eco-ci-energy-estimation@escape-test
        with:
          task: display-results
        continue-on-error: true

  finish:
    name: Finish
    needs:
      - test-preliminary
      - test-pypi
      - test-conda
    runs-on: ubuntu-latest
<<<<<<< HEAD
    permissions:
      pull-requests: write
    steps:
      - name: Harden Runner
        uses: step-security/harden-runner@0d381219ddf674d61a7572ddd19d7941e271515c # v2.9.0
        with:
          disable-sudo: true
          egress-policy: audit
      - name: Start Energy Measurement
        uses: green-coding-solutions/eco-ci-energy-estimation@escape-test
        with:
          task: start-measurement
          branch: ${{ github.head_ref || github.ref_name }}
        continue-on-error: true
      - name: Checkout Repository
        uses: actions/checkout@692973e3d937129bcbf40652eb9f2f61becf3332 # v4.1.7
        with:
          sparse-checkout: |
            CI/requirements_ci.txt
      - name: Install CI libraries
        run: |
          python -m pip install --require-hashes -r CI/requirements_ci.txt
      - name: Coveralls finished
        run: |
          python -m coveralls --finish
        env:
          GITHUB_TOKEN: ${{ secrets.GITHUB_TOKEN }}
      - name: Finish measurement
        uses: green-coding-solutions/eco-ci-energy-estimation@escape-test
        with:
          task: get-measurement
          label: 'Finish Run'
        continue-on-error: true
      - name: Show Energy Results
        uses: green-coding-solutions/eco-ci-energy-estimation@escape-test
        with:
          task: display-results
        continue-on-error: true
=======
    steps:
      - name: Harden Runner
        uses: step-security/harden-runner@91182cccc01eb5e619899d80e4e971d6181294a7 # v2.10.1
        with:
          disable-sudo: true
          egress-policy: audit
      - name: Coveralls Finished
        uses: coverallsapp/github-action@643bc377ffa44ace6394b2b5d0d3950076de9f63 # v2.3.0
        with:
          parallel-finished: true
>>>>>>> f7a76f00
<|MERGE_RESOLUTION|>--- conflicted
+++ resolved
@@ -71,14 +71,12 @@
       - name: Install CI libraries
         run: |
           python -m pip install --require-hashes -r CI/requirements_ci.txt
-<<<<<<< HEAD
       - name: Setup Python Measurement
         uses: green-coding-solutions/eco-ci-energy-estimation@escape-test
         with:
           task: get-measurement
           label: 'Environment setup (Python${{ matrix.python-version }}, lint)'
         continue-on-error: true
-=======
       - name: Environment Caching
         uses: actions/cache@0c45773b623bea8c8e75f6c82b208c3cf94ea4f9 # v4.0.2
         with:
@@ -86,7 +84,6 @@
             ${{ matrix.testdata-cache }}
             .tox
           key: ${{ runner.os }}-xclim-testdata-${{ env.XCLIM_TESTDATA_BRANCH }}-${{ hashFiles('pyproject.toml', 'tox.ini') }}-lint
->>>>>>> f7a76f00
       - name: Run pylint
         run: |
           python -m pylint --rcfile=.pylintrc.toml --disable=import-error --exit-zero xclim
@@ -149,14 +146,12 @@
       - name: Install CI libraries
         run: |
           python -m pip install --require-hashes -r CI/requirements_ci.txt
-<<<<<<< HEAD
       - name: Environment Setup Energy Measurement
         uses: green-coding-solutions/eco-ci-energy-estimation@escape-test
         with:
           task: get-measurement
           label: 'Environment setup (Python${{ matrix.python-version }}, standard)'
         continue-on-error: true
-=======
       - name: Environment Caching
         uses: actions/cache@0c45773b623bea8c8e75f6c82b208c3cf94ea4f9 # v4.0.2
         with:
@@ -164,7 +159,6 @@
             ${{ matrix.testdata-cache }}
             .tox
           key: ${{ runner.os }}-xclim-testdata-${{ env.XCLIM_TESTDATA_BRANCH }}-${{ hashFiles('pyproject.toml', 'tox.ini') }}-Python${{ matrix.python-version }}
->>>>>>> f7a76f00
       - name: Test with tox
         run: |
           python -m tox -- -m 'not slow'
@@ -242,12 +236,7 @@
             tox-env: doctests
     steps:
       - name: Harden Runner
-<<<<<<< HEAD
-        if : ${{ matrix.os == 'ubuntu-latest' }}
-        uses: step-security/harden-runner@5c7944e73c4c2a096b17a9cb74d65b6c2bbafbde # v2.9.1
-=======
         uses: step-security/harden-runner@91182cccc01eb5e619899d80e4e971d6181294a7 # v2.10.1
->>>>>>> f7a76f00
         with:
           egress-policy: block
           allowed-endpoints: >
@@ -275,11 +264,7 @@
       - name: Checkout Repository
         uses: actions/checkout@692973e3d937129bcbf40652eb9f2f61becf3332 # v4.1.7
       - name: Install Eigen3 (SBCK)
-<<<<<<< HEAD
-        if: (matrix.python-version == '3.11') && (matrix.os == 'ubuntu-latest')
-=======
         if: ${{ matrix.python-version == '3.11' && matrix.os == 'ubuntu-latest' }}
->>>>>>> f7a76f00
         run: |
           sudo apt-get update
           sudo apt-get install libeigen3-dev
@@ -291,7 +276,6 @@
       - name: Install CI libraries
         run: |
           python -m pip install --require-hashes -r CI/requirements_ci.txt
-<<<<<<< HEAD
       - name: Environment Setup Energy Measurement
         if : ${{ matrix.os == 'ubuntu-latest' }}
         uses: green-coding-solutions/eco-ci-energy-estimation@escape-test
@@ -299,7 +283,6 @@
           task: get-measurement
           label: 'Environment setup (Python${{ matrix.python-version }}, ${{ matrix.tox-env }})'
         continue-on-error: true
-=======
       - name: Environment Caching
         # if prefetch is not in tox-env
         if: contains(matrix.tox-env, 'prefetch') == false
@@ -309,7 +292,6 @@
             ${{ matrix.testdata-cache }}
             .tox
           key: ${{ runner.os }}-xclim-testdata-${{ env.XCLIM_TESTDATA_BRANCH }}-${{ hashFiles('pyproject.toml', 'tox.ini') }}-Python${{ matrix.python-version }}
->>>>>>> f7a76f00
       - name: Test with tox
         if: ${{ matrix.tox-env == 'standard' }}
         run: |
@@ -342,7 +324,7 @@
 
   test-conda:
     needs: lint
-    name: Python${{ matrix.python-version }} (ubuntu-latest, conda)
+    name: Python${{ matrix.python-version }} (${{ matrix.os }}, conda)
     if: |
       contains(github.event.pull_request.labels.*.name, 'approved') ||
       (github.event.review.state == 'approved') ||
@@ -350,13 +332,9 @@
     runs-on: ubuntu-latest
     strategy:
       matrix:
-<<<<<<< HEAD
-        python-version: [ "3.9", "3.12" ]
-=======
         os: [ 'ubuntu-latest' ]
         python-version: [ "3.10", "3.12" ]
         testdata-cache: [ '~/.cache/xclim-testdata' ]
->>>>>>> f7a76f00
     defaults:
       run:
         shell: bash -l {0}
@@ -396,18 +374,12 @@
           environment-file: environment.yml
           create-args: >-
             python=${{ matrix.python-version }}
-<<<<<<< HEAD
-=======
-      - name: Micromamba version
-        run: |
-          echo "micromamba: $(micromamba --version)"
       - name: Test Data Caching
         uses: actions/cache@0c45773b623bea8c8e75f6c82b208c3cf94ea4f9 # v4.0.2
         with:
           path: |
             ${{ matrix.testdata-cache }}
           key: ${{ runner.os }}-xclim-testdata-${{ env.XCLIM_TESTDATA_BRANCH }}-conda-${{ hashFiles('pyproject.toml', 'tox.ini') }}-Python${{ matrix.python-version }}
->>>>>>> f7a76f00
       - name: Install xclim
         run: |
           python -m pip install --no-user --editable .
@@ -451,12 +423,9 @@
       - test-pypi
       - test-conda
     runs-on: ubuntu-latest
-<<<<<<< HEAD
-    permissions:
-      pull-requests: write
     steps:
       - name: Harden Runner
-        uses: step-security/harden-runner@0d381219ddf674d61a7572ddd19d7941e271515c # v2.9.0
+        uses: step-security/harden-runner@91182cccc01eb5e619899d80e4e971d6181294a7 # v2.10.1
         with:
           disable-sudo: true
           egress-policy: audit
@@ -466,39 +435,18 @@
           task: start-measurement
           branch: ${{ github.head_ref || github.ref_name }}
         continue-on-error: true
-      - name: Checkout Repository
-        uses: actions/checkout@692973e3d937129bcbf40652eb9f2f61becf3332 # v4.1.7
-        with:
-          sparse-checkout: |
-            CI/requirements_ci.txt
-      - name: Install CI libraries
-        run: |
-          python -m pip install --require-hashes -r CI/requirements_ci.txt
-      - name: Coveralls finished
-        run: |
-          python -m coveralls --finish
-        env:
-          GITHUB_TOKEN: ${{ secrets.GITHUB_TOKEN }}
-      - name: Finish measurement
-        uses: green-coding-solutions/eco-ci-energy-estimation@escape-test
-        with:
-          task: get-measurement
-          label: 'Finish Run'
-        continue-on-error: true
-      - name: Show Energy Results
-        uses: green-coding-solutions/eco-ci-energy-estimation@escape-test
-        with:
-          task: display-results
-        continue-on-error: true
-=======
-    steps:
-      - name: Harden Runner
-        uses: step-security/harden-runner@91182cccc01eb5e619899d80e4e971d6181294a7 # v2.10.1
-        with:
-          disable-sudo: true
-          egress-policy: audit
       - name: Coveralls Finished
         uses: coverallsapp/github-action@643bc377ffa44ace6394b2b5d0d3950076de9f63 # v2.3.0
         with:
           parallel-finished: true
->>>>>>> f7a76f00
+      - name: Finish measurement
+        uses: green-coding-solutions/eco-ci-energy-estimation@escape-test
+        with:
+          task: get-measurement
+          label: 'Finish Run'
+        continue-on-error: true
+      - name: Show Energy Results
+        uses: green-coding-solutions/eco-ci-energy-estimation@escape-test
+        with:
+          task: display-results
+        continue-on-error: true