name: Label Pull Request on Pull Request review approval

on:
  pull_request_review:
    types:
      - submitted
  pull_request_target:
    types:
      - ready_for_review
      - review_requested

permissions:
  checks: write
  contents: read
  pull-requests: write

jobs:
  label_approved:
    name: Label on Approval
    if: |
      (!contains(github.event.pull_request.labels.*.name, 'approved')) &&
      (github.event.review.state == 'approved') &&
      (github.event.pull_request.head.repo.full_name == github.event.pull_request.base.repo.full_name)
    runs-on: ubuntu-latest
    steps:
      - name: Label Approved
        uses: actions/github-script@v6.4.1
        with:
          script: |
            github.rest.issues.addLabels({
              issue_number: context.issue.number,
              owner: context.repo.owner,
              repo: context.repo.repo,
              labels: ['approved']
            })

  comment_approved:
    name: Comment Concerning Approved Tag
    if: |
      (github.event_name == 'pull_request_target') &&
      (github.event.pull_request.head.repo.full_name != github.event.pull_request.base.repo.full_name)
    runs-on: ubuntu-latest
    steps:
      - name: Find comment
        uses: peter-evans/find-comment@v2.4.0
        id: fc
        with:
          issue-number: ${{ github.event.pull_request.number }}
          comment-author: 'github-actions[bot]'
          body-includes: This Pull Request is coming from a fork and must be manually tagged `approved` in order to perform additional testing
      - name: Create comment
        if: |
<<<<<<< HEAD
          (steps.fc.outputs.comment-id == '') &&
          (!contains(github.event.pull_request.labels.*.name, 'approved')) &&
          (github.event.pull_request.head.repo.full_name != github.event.pull_request.base.repo.full_name)
        uses: peter-evans/create-or-update-comment@v3
=======
          (steps.fc.outputs.comment-id == '') ||
          (!contains(github.event.pull_request.labels.*.name, 'approved'))
        uses: peter-evans/create-or-update-comment@v3.0.2
>>>>>>> 0ce4d300
        with:
          comment-id: ${{ steps.fc.outputs.comment-id }}
          issue-number: ${{ github.event.pull_request.number }}
          body: |
            > **Warning**
            > This Pull Request is coming from a fork and must be manually tagged `approved` in order to perform additional testing.
          edit-mode: replace
      - name: Update comment
        if: |
          contains(github.event.pull_request.labels.*.name, 'approved')
        uses: peter-evans/create-or-update-comment@v3.0.2
        with:
          comment-id: ${{ steps.fc.outputs.comment-id }}
          issue-number: ${{ github.event.pull_request.number }}
          body: |
            > **Note**
            > This Pull Request is approved!
          reactions: |
            hooray
          edit-mode: append<|MERGE_RESOLUTION|>--- conflicted
+++ resolved
@@ -50,16 +50,10 @@
           body-includes: This Pull Request is coming from a fork and must be manually tagged `approved` in order to perform additional testing
       - name: Create comment
         if: |
-<<<<<<< HEAD
           (steps.fc.outputs.comment-id == '') &&
           (!contains(github.event.pull_request.labels.*.name, 'approved')) &&
           (github.event.pull_request.head.repo.full_name != github.event.pull_request.base.repo.full_name)
-        uses: peter-evans/create-or-update-comment@v3
-=======
-          (steps.fc.outputs.comment-id == '') ||
-          (!contains(github.event.pull_request.labels.*.name, 'approved'))
         uses: peter-evans/create-or-update-comment@v3.0.2
->>>>>>> 0ce4d300
         with:
           comment-id: ${{ steps.fc.outputs.comment-id }}
           issue-number: ${{ github.event.pull_request.number }}
