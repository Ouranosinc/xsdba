#!/usr/bin/env python
# -*- coding: utf-8 -*-
"""The setup script."""
from setuptools import find_packages, setup

NAME = "xclim"
DESCRIPTION = "Derived climate variables built with xarray."
URL = "https://github.com/Ouranosinc/xclim"
AUTHOR = "Travis Logan"
AUTHOR_EMAIL = "logan.travis@ouranos.ca"
REQUIRES_PYTHON = ">=3.6.0"
VERSION = "0.19.3-beta"
LICENSE = "Apache Software License 2.0"

with open("README.rst") as readme_file:
    readme = readme_file.read()

with open("HISTORY.rst") as history_file:
    history = history_file.read()

requirements = [
    "numpy>=1.16",
    "xarray>=0.16",
    "scipy>=1.2",
    "numba",
    "pandas>=0.23",
    "cftime>=1.0.4",
    "netCDF4>=1.4",
    "dask[array]>=2.6",
    "pint>=0.9",
    "bottleneck~=1.3.1",
    "boltons>=20.1",
    "scikit-learn>=0.21.3",
    "Click",
    "packaging>=20.0",
]

setup_requirements = ["pytest-runner"]

test_requirements = ["pytest", "tox"]

docs_requirements = [
    "sphinx",
    "sphinx-rtd-theme",
    "nbsphinx",
    "ipython",
    "ipykernel",
    "jupyter_client",
    "matplotlib",
    "nc-time-axis",
    "distributed>=2.0",
]

gis_requirements = ["clisops>=0.3.1"]

dev_requirements = []
with open("requirements_dev.txt") as dev:
    for dependency in dev.readlines():
        dev_requirements.append(dependency)

KEYWORDS = "xclim climate climatology netcdf gridded analysis"

setup(
    author=AUTHOR,
    author_email=AUTHOR_EMAIL,
    classifiers=[
        "Development Status :: 4 - Beta",
        "Intended Audience :: Developers",
        "Intended Audience :: Science/Research",
        "License :: OSI Approved :: Apache Software License",
        "Natural Language :: English",
        "Operating System :: OS Independent",
        "Programming Language :: Python :: 3",
        "Programming Language :: Python :: 3.6",
        "Programming Language :: Python :: 3.7",
        "Programming Language :: Python :: 3.8",
        "Topic :: Scientific/Engineering :: Atmospheric Science",
    ],
    description=DESCRIPTION,
    python_requires=REQUIRES_PYTHON,
    install_requires=requirements,
    license=LICENSE,
    long_description=readme + "\n\n" + history,
    long_description_content_type="text/x-rst",
    include_package_data=True,
    keywords=KEYWORDS,
    name=NAME,
    packages=find_packages(),
    setup_requires=setup_requirements,
    test_suite="tests",
    tests_require=test_requirements,
<<<<<<< HEAD
    extras_require={"docs": docs_requirements, "dev": dev_requirements},
    entry_points="""
        [console_scripts]
        xclim=xclim.cli:cli
    """,
=======
    extras_require={
        "docs": docs_requirements,
        "dev": dev_requirements,
        "gis": gis_requirements,
    },
>>>>>>> 62c73dfa
    url=URL,
    version=VERSION,
    zip_safe=False,
)<|MERGE_RESOLUTION|>--- conflicted
+++ resolved
@@ -89,19 +89,15 @@
     setup_requires=setup_requirements,
     test_suite="tests",
     tests_require=test_requirements,
-<<<<<<< HEAD
-    extras_require={"docs": docs_requirements, "dev": dev_requirements},
     entry_points="""
         [console_scripts]
         xclim=xclim.cli:cli
     """,
-=======
     extras_require={
         "docs": docs_requirements,
         "dev": dev_requirements,
         "gis": gis_requirements,
     },
->>>>>>> 62c73dfa
     url=URL,
     version=VERSION,
     zip_safe=False,
