#!/usr/bin/env python
# -*- coding: utf-8 -*-

"""The setup script."""

from setuptools import setup, find_packages

with open('README.rst') as readme_file:
    readme = readme_file.read()

with open('HISTORY.rst') as history_file:
    history = history_file.read()

# with open('requirements.txt') as req_file:
#     requirements = req_file.read().split('\n')

requirements = [
    'scipy>=1.2',
    'cftime>=1.0.3',
    'netCDF4>=1.4',
    'dask>=0.18',
<<<<<<< HEAD
    'git+git://github.com/Ouranosinc/xarray@master',
    # 'xarray>=0.10',
    # 'bottleneck>=1.2',
=======
    'bottleneck>=1.2.1',
    'xarray',
>>>>>>> e4009652
    'pint>=0.8',
    'inspect2>=0.1',
    'unittest2>=1.1',
    'six>=1.11',
    'boltons>=18.0'
]
setup_requirements = ['pytest-runner', ]

test_requirements = ['pytest', 'tox', ]

docs_requirements = ['Sphinx', 'guzzle-sphinx-theme', ]

KEYWORDS = "xclim climate climatology netcdf gridded analysis"

setup(
    author="Travis Logan",
    author_email='logan.travis@ouranos.ca',
    classifiers=[
        'Development Status :: 2 - Pre-Alpha',
        'Intended Audience :: Developers',
        'License :: OSI Approved :: Apache Software License',
        'Natural Language :: English',
        'Programming Language :: Python :: 3',
        'Programming Language :: Python :: 3.5',
        'Programming Language :: Python :: 3.6',
        'Programming Language :: Python :: 3.7',
        'Topic :: Scientific/Engineering :: Atmospheric Science',
    ],
    description="Derived climate variables built with xarray.",
    install_requires=requirements,
    license="Apache Software License 2.0",
    long_description=readme + '\n\n' + history,
    include_package_data=True,
    keywords=KEYWORDS,
    name='xclim',
    packages=find_packages(include=['xclim']),
    setup_requires=setup_requirements,
    test_suite='tests',
    tests_require=test_requirements,
    extras_require={'docs': docs_requirements},
    url='https://github.com/Ouranosinc/xclim',
    version='0.6-alpha',
    zip_safe=False,
)<|MERGE_RESOLUTION|>--- conflicted
+++ resolved
@@ -19,14 +19,8 @@
     'cftime>=1.0.3',
     'netCDF4>=1.4',
     'dask>=0.18',
-<<<<<<< HEAD
-    'git+git://github.com/Ouranosinc/xarray@master',
-    # 'xarray>=0.10',
-    # 'bottleneck>=1.2',
-=======
     'bottleneck>=1.2.1',
     'xarray',
->>>>>>> e4009652
     'pint>=0.8',
     'inspect2>=0.1',
     'unittest2>=1.1',
