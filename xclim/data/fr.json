{
  "attrs_mapping": {
    "modifiers": [
      "m",
      "f",
      "mpl",
      "fpl",
      "nom"
    ],
    "D": [
      "quotidien",
      "quotidienne",
      "quotidiens",
      "quotidiennes",
      "jours"
    ],
    "YS": [
      "annuel",
      "annuelle",
      "annuels",
      "annuelles",
      "années"
    ],
    "AS-*": [
      "annuel",
      "annuelle",
      "annuels",
      "annuelles",
      "années"
    ],
    "MS": [
      "mensuel",
      "mensuelle",
      "mensuels",
      "mensuelles",
      "mois"
    ],
    "QS-*": [
      "saisonnier",
      "saisonnière",
      "saisonniers",
      "saisonnières",
      "saisons"
    ],
    "DJF": [
      "hivernal",
      "hivernale",
      "hivernaux",
      "hivernales",
      "hiver"
    ],
    "MAM": [
      "printanier",
      "printanière",
      "printaniers",
      "printanières",
      "printemps"
    ],
    "JJA": [
      "estival",
      "estivale",
      "estivaux",
      "estivales",
      "été"
    ],
    "SON": [
      "automnal",
      "automnale",
      "automnaux",
      "automnales",
      "automne"
    ],
    "norm": [
      "normal",
      "normale",
      "normaux",
      "normales"
    ],
    "m1": [
      "janvier"
    ],
    "m2": [
      "février"
    ],
    "m3": [
      "mars"
    ],
    "m4": [
      "avril"
    ],
    "m5": [
      "mai"
    ],
    "m6": [
      "juin"
    ],
    "m7": [
      "juillet"
    ],
    "m8": [
      "août"
    ],
    "m9": [
      "septembre"
    ],
    "m10": [
      "octobre"
    ],
    "m11": [
      "novembre"
    ],
    "m12": [
      "decembre"
    ],
    "mean": [
      "moyen",
      "moyenne",
      "moyens",
      "moyennes",
      "moyenne"
    ],
    "max": [
      "maximal",
      "maximale",
      "maximaux",
      "maximales",
      "maximum"
    ],
    "min": [
      "minimal",
      "minimale",
      "minimaux",
      "minimales",
      "minimum"
    ],
    "sum": [
      "total",
      "totale",
      "totaux",
      "totales",
      "somme"
    ],
    "std": [
      "écart-type"
    ],
    "absamp": [
      "amplitude absolue"
    ],
    "relamp": [
      "amplitude relative"
    ],
    "<an array>": [
      "<une matrice>"
    ]
  },
  "RAIN_FRZGR": {
    "long_name": "Nombre de jours de pluie sur sol gelé (température > 0℃ et précipitation > {thresh})",
    "description": "Nombre {freq:m} de jours avec plus de {thresh} de pluie suivant sept (7) jours consécutifs où la température était sous 0°C. Les précipitations sont considérées comme de la pluie lorsque la température moyenne est au-dessus de 0°C.",
    "title": "Nombre de jours de pluie sur sol gelé",
    "abstract": "Nombre de jours avec pluie au-dessus d'un seuil donné après sept (7) jours consécutifs où la température était sous 0°C. Les précipitations sont considérées comme de la pluie lorsque la température moyenne est au-dessus de 0°C."
  },
  "RX1DAY": {
    "long_name": "Précipitation quotidienne maximale",
    "description": "Maximum {freq:m} de la précipitation quotidienne.",
    "title": "Précipitation maximale en 1 jour pour une période donnée",
    "abstract": "Maximum des précipitations totales quotidiennes pour une période donnée."
  },
  "MAX_N_DAY_PRECIPITATION_AMOUNT": {
    "long_name": "Maximum du cumul sur {window} jours de la précipitation quotidienne",
    "description": "Maximum {freq:m} du cumul sur {window} jours de la précipitation quotidienne.",
    "title": "Précipitation maximale cumulée sur un nombre de jours donné",
    "abstract": "Maximum de la somme mobile des précipitations quotidiennes pour une période donnée."
  },
  "MAX_PR_INTENSITY": {
    "long_name": "Intensité maximale de précipitation horaire durant une fenêtre mobile temporelle de {window} h",
    "description": "Intensité maximale {freq:f} de précipitation horaire durant une fenêtre mobile de {window} h.",
    "title": "Intensité maximale de précipitation horaire durant une fenêtre mobile temporelle donnée",
    "keywords": "courbes IDF",
    "abstract": "Maximum de l'intensité de précipitation horaire durant une fenêtre mobile temporelle donnée."
  },
  "RPRCTOT": {
    "long_name": "Proportion convective de la précipitation totale pour les jours avec une précipitation d'au moins {thresh}",
    "description": "Proportion de la précipitation totale {freq:f} due à la précipitation convective pour les jours avec une précipitation d'au moins {thresh}.",
    "title": "Proportion convective de la précipitation totale.",
    "abstract": "Proportion de la précipitation totale due aux processus de convections. Seuls les jours avec un flux minimum de précipitation sont considérés."
  },
  "WETDAYS": {
    "long_name": "Nombre de jours où la précipitation est au-dessus ou égale à {thresh}",
    "description": "Nombre {freq:m} de jours où la précipitation est au-dessus ou égale à {thresh}.",
    "title": "Jours mouillés",
    "abstract": "Nombre de jours où la précipitation est au-dessus ou égale à un seuil donné."
  },
  "WETDAYS_PROP": {
    "long_name": "Proportion de jours où les précipitations sont au-dessus ou égale à {thresh}",
    "description": "Proportion {freq:m} de jours où les précipitations sont au-dessus ou égale à {thresh}.",
    "title": "Proportion de jours avec précipitation",
    "abstract": "Proportion de jours où la précipitation est au-dessus ou égale à un seuil donné."
  },
  "CDD": {
    "long_name": "Durée maximale d'une période où la précipitation est sous {thresh}",
    "description": "Nombre {freq:m} maximal de jours consécutifs où la précipitation est sous {thresh}.",
    "title": "Nombre maximal de jours secs consécutifs",
    "abstract": "Période la plus longue où la précipitation est sous un seuil donné."
  },
  "CWD": {
    "long_name": "Durée maximale d'une période où les précipitations sont au-dessus de {thresh}",
    "description": "Nombre {freq:m} maximal de jours consécutifs où les précipitations sont au-dessus de {thresh}.",
    "title": "Durée de période pluvieuse",
    "abstract": "Période la plus longue où la précipitation est au-dessus d'un seuil donné."
  },
  "SDII": {
    "long_name": "Moyenne de la précipitation quotidienne pour les jours où la précipitation est au-dessus de {thresh}. [Indice simple de l'intensité des précipitations: SDII]",
    "description": "Indice simple d'intensité des précipitations {freq:m} [SDII]. Moyenne {freq:f} de la précipitation quotidienne pour les jours où la précipitation est au-dessus de {thresh}.",
    "title": "Indice simple de l'intensité des précipitations [SDII]",
    "abstract": "Moyenne de la précipitation quotidienne pour les jours où la précipitation est au-dessus d'un seuil donné."
  },
  "PRCPTOT": {
    "long_name": "Précipitation totale",
    "description": "Précipitation totale {freq:f}.",
    "title": "Précipitation accumulée totale (liquide ou solide)",
    "abstract": "Précipitation accumulée totale. Si la température quotidienne moyenne est donnée, le paramètre phase peut-être utilisé pour restreindre le calcul aux précipitations d'une seule phase (liquide ou solide). Les précipitations sont considérées solides si la température quotidienne moyenne est sous 0°C (et vice-versa)."
  },
  "WET_PRCPTOT": {
    "long_name": "Précipitation totale lors de jours avec précipitation au-dessus de {thresh}",
    "description": "Précipitation totale {freq:f} lorsque la précipitation quotidienne est au-dessus de {thresh}.",
    "title": "Précipitation accumulée totale lors de jours avec précipitation",
    "abstract": "Précipitation accumulée totale lors de jours avec précipitation. Un jour est considéré avec précipitation si la précipitation est au-dessus ou égale à un seuil donné."
  },
  "LIQUIDPRCPTOT": {
    "long_name": "Précipitation totale lorsque la température moyenne est au-dessus de {thresh}",
    "description": "Précipitation liquide totale {freq:f}, estimée comme la précipitation lorsque la température moyenne est au-dessus de {thresh}.",
    "title": "Précipitation liquide accumulée totale",
    "abstract": "Précipitation liquide accumulée totale. Les précipitations sont considérées liquides lorsque la température quotidienne moyenne est au-dessus de 0°C."
  },
  "SOLIDPRCPTOT": {
    "long_name": "Précipitation totale lorsque la température moyenne est sous ou égale à {thresh}",
    "description": "Précipitation solide totale {freq:f}, estimée comme la précipitation lorsque la température moyenne est sous ou égale à {thresh}.",
    "title": "Précipitation solide accumulée totale",
    "abstract": "Précipitation solide accumulée totale. La précipitation est considéré solide lorsque la température quotidienne moyenne est sous ou égale à 0°C."
  },
  "SPI": {
    "long_name": "Indice de précipitation standardisé (SPI)",
    "description": "Précipitation sur une fenêtre mobile de {window} {freq:nom}, normalisée telle que la moyenne du SPI est 0 pour les données de calibration. L'unité de la fenêtre 'X' est l'unité de temps déterminée par la fréquence de rééchantillonage,",
    "title": "Indice de précipitation standardisé (SPI)",
    "abstract": "Précipitation sur une fenêtre mobile, normalisée telle que la moyenne du SPI est 0 pour les données de calibration. L'unité de la fenêtre est l'unité de temps déterminée par la fréquence de rééchantillonnage."
  },
  "SPEI": {
    "long_name": "Indice de précipitation évapotranspiration standardisé (SPEI)",
    "description": "Budget d'eau (précipitation moins évapotranspiration) sur une fenêtre mobile de {window} {freq:nom}, normalisé tel que la moyenne du SPEI est 0 pour les données de calibration. L'unité de la fenêtre `X` est l'unité de temps determinée par la fréquence de rééchantillonnage {freq:f}.",
    "title": "Indice de précipitation évapotranspiration standardisé (SPEI)",
    "abstract": "Budget d'eau (précipitation - évapotranspiration) sur une fenêtre mobile, normalisé tel que la moyenne du SPEI est 0 pour les données de calibration. L'unité de la fenêtre est l'unité de temps déterminée par la fréquence de rééchantillonnage."
  },
  "DC": {
    "long_name": "Indice de sécheresse",
    "description": "Code numérique estimant la teneur en humidité moyenne des couches organiques.",
    "title": "Indice de sécheresse quotidien",
    "abstract": "L'indice de sécheresse fait partie du système canadien des Indices Forêt-Météo. C'est un code numérique estimant la teneur en humidité moyenne de couches organiques."
  },
  "TN_DAYS_ABOVE": {
    "long_name": "Nombre de jours ayant une température minimale quotidienne au-dessus de {thresh}",
    "description": "Nombre {freq:m} de jours où la température minimale quotidienne est au-dessus de {thresh}.",
    "title": "Nombre de jours ayant une température minimale quotidienne au-dessus d'un seuil donné",
    "abstract": "Nombre de jours où la température minimale quotidienne est au-dessus d'un seuil donné."
  },
  "TN_DAYS_BELOW": {
    "long_name": "Nombre de jours ayant une température minimale quotidienne sous {thresh}",
    "description": "Nombre {freq:m} de jours où la température minimale quotidienne est sous {thresh}.",
    "title": "Nombre de jours ayant une température minimale quotidienne sous un seuil donné",
    "abstract": "Nombre de jours où la température minimale quotidienne est sous un seuil donné."
  },
  "TG_DAYS_ABOVE": {
    "long_name": "Nombre de jours ayant une température moyenne quotidienne au-dessus de {thresh}",
    "description": "Nombre {freq:m} de jours où la température quotidienne moyenne est au-dessus de {thresh}.",
    "title": "Nombre de jours ayant une température moyenne quotidienne au-dessus d'un seuil donné",
    "abstract": "Nombre de jours où la température quotidienne moyenne est au-dessus d'un seuil donné."
  },
  "TG_DAYS_BELOW": {
    "long_name": "Nombre de jours ayant une température moyenne quotidienne sous {thresh}",
    "description": "Nombre {freq:m} de jours où la température quotidienne moyenne est sous {thresh}.",
    "title": "Nombre de jours ayant une température moyenne quotidienne sous un seuil donné",
    "abstract": "Nombre de jours où la température quotidienne moyenne est sous un seuil donné."
  },
  "TX_DAYS_ABOVE": {
    "long_name": "Nombre de jours ayant une température maximale quotidienne au-dessus de {thresh}",
    "description": "Nombre {freq:m} de jours où la température maximale quotidienne est au-dessus de {thresh}.",
    "title": "Nombre de jours ayant une température maximale quotidienne au-dessus d'un seuil donné",
    "abstract": "Nombre de jours où la température maximale quotidienne est au-dessus d'un seuil donné."
  },
  "TX_DAYS_BELOW": {
    "long_name": "Nombre de jours ayant une température maximale quotidienne sous {thresh}",
    "description": "Nombre {freq:m} de jours où la température maximale quotidienne est sous {thresh}.",
    "title": "Nombre de jours ayant une température maximale quotidienne sous un seuil donné",
    "abstract": "Nombre de jours où la température maximale quotidienne est sous un seuil donné."
  },
  "TX_TN_DAYS_ABOVE": {
    "long_name": "Nombre de jours ayant des températures minimales au-dessus {thresh_tasmin} et températures maximale quotidiennes au-dessus {thresh_tasmax}",
    "description": "Nombre {freq:m} de jours où la température maximale quotidienne est au-dessus {thresh_tasmax} et la température minimale quotidienne est au-dessus {thresh_tasmin}.",
    "title": "Nombre de jours ayant des températures minimale et maximale quotidiennes au-dessus de seuils donnés",
    "abstract": "Nombre de jours où les températures maximale et minimale quotidiennes sont au-dessus de seuils donnés."
  },
  "HEAT_WAVE_FREQUENCY": {
    "long_name": "Nombre de séries d'au moins {window} jours consécutifs ayant des températures minimales quotidiennes au-dessus {thresh_tasmin} et températures maximales quotidiennes au-dessus {thresh_tasmax}",
    "description": "Nombre {freq:m} de vagues de chaleur. Une vague de chaleur se produit lorsque les températures minimale et maximale quotidiennes excèdent {thresh_tasmin} et {thresh_tasmax}, respectivement, durant au moins {window} jours.",
    "title": "Fréquence des vagues de chaleur",
    "abstract": "Nombre de vagues de chaleur. Une vague de chaleur se produit lorsque les températures minimale et maximale quotidiennes excèdent des seuils donnés durant un certain nombre de jours."
  },
  "HEAT_WAVE_MAX_LENGTH": {
    "long_name": "Série la plus longue d'au moins {window} jours consécutifs ayant des températures minimales quotidiennes au-dessus {thresh_tasmin} et températures maximales quotidiennes au-dessus {thresh_tasmax}",
    "description": "Durée maximale {freq:f} des vagues de chaleur. Une vague de chaleur se produit lorsque les températures minimale et maximale quotidiennes excèdent {thresh_tasmin} et {thresh_tasmax}, respectivement, durant au moins {window} jours.",
    "title": "Durée maximale des vagues de chaleur",
    "abstract": "Durée maximale des vagues de chaleur. Une vague de chaleur se produit lorsque les températures minimale et maximale quotidiennes excèdent des seuils donnés durant un certain nombre de jours."
  },
  "HEAT_WAVE_TOTAL_LENGTH": {
    "long_name": "Durée totale des événements d'au moins {window} jours consécutifs ayant des températures minimales quotidiennes au-dessus {thresh_tasmin} et températures maximales quotidiennes au-dessus {thresh_tasmax}",
    "description": "Durée totale {freq:f} des vagues de chaleur en somme de jours. Une vague de chaleur se produit lorsque les températures minimale et maximale quotidiennes excèdent {thresh_tasmin} et {thresh_tasmax}, respectivement, durant au moins {window} jours.",
    "title": "Durée totale des vagues de chaleur",
    "abstract": "Durée totale des vagues de chaleur en somme de jours. Une vague de chaleur se produit lorsque les températures minimale et maximale quotidiennes excèdent des seuils donnés durant un certain nombre de jours."
  },
  "HEAT_WAVE_INDEX": {
    "long_name": "Nombre total de jours constituant des événements d'au moins {window} jours consécutifs ayant une température maximale quotidienne au-dessus {thresh}",
    "description": "Nombre {freq:m} de jours de vague de chaleur. Une vague de chaleur se produit lorsque la température maximale quotidienne excède {thresh} durant au moins {window} jours.",
    "title": "Indice de vague de chaleur",
    "abstract": "Nombre de jours de vagues de chaleur. Une vague de chaleur se produit lorsque la température maximale quotidienne excède un seuil donné durant un certain nombre de jours."
  },
  "TG": {
    "long_name": "Moyenne des températures maximale et minimale quotidennes",
    "description": "Température moyenne quotidienne moyenne estimée par la moyenne des températures maximale et minimale quotidiennnes.",
    "title": "Température moyenne",
    "abstract": "La température moyenne quotidienne en supposant une distribution symétrique des températures maximale et minimale quotidiennes (Tg = (Tx + Tn) / 2)."
  },
  "TG_MIN": {
    "long_name": "Minimum de la température moyenne quotidienne",
    "description": "Minimum {freq:m} de la température moyenne quotidienne.",
    "title": "Minimum de la température moyenne",
    "abstract": "Minimum de la température moyenne quotidienne."
  },
  "TG_MAX": {
    "long_name": "Maximum de la température moyenne quotidienne",
    "description": "Maximum {freq:m} de la température moyenne quotidienne.",
    "title": "Maximum de la température moyenne",
    "abstract": "Maximum de la température moyenne quotidienne."
  },
  "TG_MEAN": {
    "long_name": "Moyenne de la température moyenne quotidienne",
    "description": "Moyenne {freq:f} de la température quotidienne.",
    "title": "Température moyenne",
    "abstract": "Moyenne de la température moyenne quotidienne."
  },
  "TG10P": {
    "long_name": "Nombre de jours ayant une température moyenne quotidienne sous le 10ᵉ centile",
    "description": "Nombre {freq:m} de jours où la température moyenne est sous le {per_base_thresh}ᵉ centile. Le {per_base_thresh}ᵉ centile est calculé à partir d'une fenêtre de {per_window} jours centrée sur chaque jour du calendrier à l'intérieur d'une période de référence.",
    "title": "Nombre de jours ayant une température moyenne quotidienne sous le 10ᵉ centile",
    "abstract": "Nombre de jours où la température moyenne quotidienne est sous le 10ᵉ centile."
  },
  "TG90P": {
    "long_name": "Nombre de jours ayant une température moyenne quotidienne au-dessus du 90ᵉ centile",
    "description": "Nombre {freq:m} de jours où la température est au-dessus du {per_base_thresh}ᵉ centile. Le {per_base_thresh}ᵉ centile est calculé à partir d'une fenêtre de {per_window} jours centrée sur chaque jour du calendrier à l'intérieur d'une période de référence.",
    "title": "Nombre de jours ayant une température moyenne quotidienne au-dessus du 90ᵉ centile",
    "abstract": "Nombre de jours où la température moyenne quotidienne est au-dessus du 90ᵉ centile."
  },
  "TN_MIN": {
    "long_name": "Minimum de la température minimale quotidienne",
    "description": "Minimum {freq:m} de la température minimale quotidienne.",
    "title": "Température minimale",
    "abstract": "Minimum de la température minimale quotidienne."
  },
  "TN_MAX": {
    "long_name": "Maximum de la température minimale quotidienne",
    "description": "Maximum {freq:m} de la température minimale quotidienne.",
    "title": "Maximum de la température minimale",
    "abstract": "Maximum de la température minimale quotidienne."
  },
  "TN_MEAN": {
    "long_name": "Moyenne de la température minimale quotidienne",
    "description": "Moyenne {freq:f} de la température minimale quotidienne.",
    "title": "Moyenne de la température minimale",
    "abstract": "Moyenne de la température minimale quotidienne."
  },
  "TN10P": {
    "long_name": "Nombre de jours ayant une température minimale sous le 10ᵉ centile",
    "description": "Nombre {freq:m} de jours où la température minimale est sous le {per_base_thresh}ᵉ centile. Le {per_base_thresh}ᵉ centile est calculé à partir d'une fenêtre de {per_window} jours centrée sur chaque jour du calendrier à l'intérieur d'une période de référence.",
    "title": "Nombre de jours ayant une température minimale sous le 10ᵉ centile",
    "abstract": "Nombre de jours où la température minimale est sous le 10ᵉ centile."
  },
  "TN90P": {
    "long_name": "Nombre de jours ayant une température minimale au-dessus du 90ᵉ centile",
    "description": "Nombre {freq:m} de jours où la température minimale est au-dessus du {per_base_thresh}ᵉ centile. Le {per_base_thresh}ᵉ centile est calculé à partir d'une fenêtre de {per_window} jours centrée sur chaque jour du calendrier à l'intérieur d'une période de référence.",
    "title": "Nombre de jours ayant une température minimale au-dessus du 90ᵉ centile",
    "abstract": "Nombre de jours où la température minimale est au-dessus du 90ᵉ centile."
  },
  "TX_MIN": {
    "long_name": "Minimum de la température maximale quotidienne",
    "description": "Minimum {freq:m} de la température maximale quotidienne.",
    "title": "Minimum de la température maximale",
    "abstract": "Minimum de la température maximale quotidienne."
  },
  "TX_MAX": {
    "long_name": "Maximum de la température quotidienne",
    "description": "Maximum {freq:m} de la température maximale quotidienne.",
    "title": "Température maximale",
    "abstract": "Maximum de la température maximale quotidienne."
  },
  "TX_MEAN": {
    "long_name": "Moyenne de la température maximale quotidienne",
    "description": "Moyenne {freq:f} de la température maximale quotidienne.",
    "title": "Moyenne de la température maximale",
    "abstract": "Moyenne de la température maximale quotidienne."
  },
  "TX10P": {
    "long_name": "Nombre de jours ayant une température maximale sous le 10ᵉ centile",
    "description": "Nombre {freq:m} de jours où la température maximale est en dessous du {per_base_thresh}ᵉ centile. Le {per_base_thresh}ᵉ centile est calculé à partir d'une fenêtre de {per_window} jours centrée sur chaque jour du calendrier à l'intérieur d'une période de référence.",
    "title": "Nombre de jours ayant une température maximale sous le 10ᵉ centile",
    "abstract": "Nombre de jours où la température maximale est sous le 10ᵉ centile."
  },
  "TX90P": {
    "long_name": "Nombre de jours ayant une température maximale au-dessus du 90ᵉ centile",
    "description": "Nombre {freq:m} de jours où la température maximale est au-dessus du {per_base_thresh}ᵉ centile. Le {per_base_thresh}ᵉ centile est calculé à partir d'une fenêtre de {per_window} jours centrée sur chaque jour du calendrier à l'intérieur d'une période de référence.",
    "title": "Nombre de jours ayant la température maximale au-dessus du 90ᵉ centile",
    "abstract": "Nombre de jours où la température maximale est au-dessus du 90ᵉ centile."
  },
  "DTRMAX": {
    "long_name": "Amplitude diurne maximale de la température",
    "description": "Maximum {freq:m} de l'amplitude diurne de la température.",
    "title": "Amplitude diurne maximale de la température",
    "abstract": "L'écart maximal entre les températures maximale et minimale quotidiennes."
  },
  "DTR": {
    "long_name": "Amplitude diurne de la température",
    "description": "Moyenne {freq:f} de l'amplitude diurne de la température.",
    "title": "Amplitude diurne de la température",
    "abstract": "La différence moyenne entre les températures maximale et minimale quotidiennes."
  },
  "DTRVAR": {
    "long_name": "Variabilité de l'amplitude diurne de la température",
    "description": "Variation interdiurne moyenne {freq:f} de l'amplitude diurne de la température, définie comme la variation quotidienne moyenne de l'amplitude diurne des températures quotidiennes pour une période donnée.",
    "title": "Variation interdiurne moyenne de l'amplitude diurne de la température",
    "abstract": "Variation interdiurne moyenne de l'amplitude diurne de la température."
  },
  "ETR": {
    "long_name": "Amplitude des températures extrêmes",
    "description": "Calcul {freq:m} de l'intervalle entre le maximum de la température maximale quotidienne et le minimum de la température minimale quotidienne.",
    "title": "Amplitude des températures extrêmes",
    "abstract": "Le maximum de la température maximale moins le minimum de la température minimale."
  },
  "COLD_SPELL_DURATION_INDEX": {
    "long_name": "Nombre total de jours constituant des événements d'au moins {window} jours consécutifs où la température minimale quotidienne est en dessous du {tasmin_per_thresh}ᵉ percentile",
    "description": "{freq:m} nombre de jours avec au moins {window} jours consécutifs où la température minimale quotidienne est sous le {tasmin_per_thresh}ᵉ centile. Une vague de froid se produit lorsque la température minimale quotidienne est sous un centile donné pendant au moins {window} jours consécutifs.",
    "title": "Indice de durée des vagues de froid [CSDI]",
    "abstract": "Nombre de jours de vagues de froid. Une vague de froid se produit lorsque la température minimale quotidienne est sous un centile donné pendant au moins {window} jours consécutifs."
  },
  "COLD_SPELL_FREQUENCY": {
    "long_name": "Nombre total de séries d'au moins {window} jours consécutifs où la température quotidienne moyenne est sous {thresh}.",
    "description": "Nombre {freq:m} de vagues de froid. Une vague de froid se produit lorsque la température minimale quotidienne est sous {thresh} durant au moins {window} jours consécutifs.",
    "title": "Nombre de vagues de froid",
    "abstract": "Nombre de vagues de froid. Une vague de froid se produit lorsque la température minimale quotidienne est sous un seuil durant au moins un certain nombre de jours consécutifs."
  },
  "COLD_SPELL_DAYS": {
    "long_name": "Nombre total de jours constituant des événements d'au moins {window} jours consécutifs où la température quotidienne moyenne est sous {thresh}",
    "description": "Nombre {freq:m} de jours faisant partie d'une vague de froid. Une vague de froid se produit lorsque la température minimale quotidienne est sous {thresh} durant au moins {window} jours consécutifs.",
    "title": "Nombre de jours faisant partie d'une vague de froid",
    "abstract": "Nombre de jours faisant partie d'une vague de froid. Une vague de froid se produit lorsque la température minimale quotidienne est sous un seuil donné durant au moins un certain nombre de jours consécutifs."
  },
  "COOL_NIGHT_INDEX": {
    "long_name": "Indice de fraîcheur des nuits",
    "description": "Moyenne {freq:f} de la température minimale quotidienne en septembre (hémisphère nord) ou en mars (hémisphère sud).",
    "title": "Indice de fraîcheur des nuits",
    "abstract": "Indicateur des conditions nycthermiques de maturation, qui correspond à la valeur moyenne de la température minimale de l'air sur les 30 jours précédant la date de récolte potentielle."
  },
  "DLYFRZTHW": {
    "long_name": "Nombre de jours où les températures maximales quotidiennes sont au-dessus de {thresh_tasmax} et les températures minimales quotidiennes sont en dessous ou égales à {thresh_tasmin})",
    "description": "Nombre {freq} de jours avec un cycle diurne de gel-dégel, où les températures maximales quotidiennes sont au-dessus de {thresh_tasmax} et les températures minimales quotidiennes sont en dessous ou égales à {thresh_tasmin}.",
    "title": "Cycles de gel-dégel",
    "abstract": "Le nombre de jours avec un cycle de gel-dégel. Un cycle de gel-dégel est défini comme un jour où la température maximale quotidienne est au-dessus d'un seuil donné et où la température minimale quotidienne est en dessous ou égale à un seuil, généralement 0°C pour les deux.."
  },
  "COOLING_DEGREE_DAYS": {
    "long_name": "Somme cumulée des degrés de température pour la température moyenne quotidienne au-dessus de {thresh}",
    "description": "Cumul {freq:m} des degrés-jours de climatisation (température moyenne quotidienne au-dessus de {thresh}).",
    "title": "Degrés-jours de climatisation",
    "abstract": "Cumul des degrés-jours pour les jours où la température moyenne quotidienne est au-dessus d'un seuil donné et que les immeubles doivent être climatisés."
  },
  "HEATING_DEGREE_DAYS": {
    "long_name": "Somme cumulée des degrés de température pour la température moyenne quotidienne sous {thresh}",
    "description": "Cumul {freq:m} des degrés-jours de chauffage (température moyenne quotidienne sous {thresh}).",
    "title": "Degrés-jours de chauffage",
    "abstract": "Cumul des degrés-jours pour les jours où la température moyenne est sous un seuil donné et que les immeubles doivent être chauffés."
  },
  "GROWING_DEGREE_DAYS": {
    "long_name": "Somme cumulée des degrés de température pour la température moyenne quotidienne au-dessus de {thresh}",
    "description": "Cumul {freq:m} des degrés-jours de croissance (température moyenne quotidienne au-dessus de {thresh}).",
    "title": "Degrés-jours de croissance",
    "abstract": "Cumul des degrés-jours pour les jours où la température moyenne quotidienne est au-dessus d'un seuil donné."
  },
  "FREEZING_DEGREE_DAYS": {
    "long_name": "Somme cumulée des degrés de température pour la température moyenne quotidienne sous {thresh}",
    "description": "Cumul {freq:m} des degrés-jours de gel (température moyenne quotidienne sous {thresh}).",
    "title": "Degrés-jours de gel",
    "abstract": "Cumul des degrés-jours pour les jours où la température moyenne quotidienne est sous un seuil donné, habituellement 0°C."
  },
  "THAWING_DEGREE_DAYS": {
    "long_name": "Somme cumulée des degrés de température pour la température moyenne quotidienne au-dessus de {thresh}",
    "description": "Cumul {freq:m} des degrés-jours de dégel (température moyenne quotidienne au-dessus de {thresh}).",
    "title": "Degrés-jours de dégel",
    "abstract": "Cumul des degrés-jours pour les jours où la température moyenne quotidienne est au-dessus d'un seuil donné, habituellement 0°C."
  },
  "BIOLOGICALLY_EFFECTIVE_DEGREE_DAYS": {
    "long_name": "Intégrale de la température moyenne quotidienne au-dessus de {thresh_tasmin}, avec une valeur maximale de {max_daily_degree_days}, multipliée par un coefficient de longueur de jour et un modificateur de plage de température basé sur la méthode {method} pour les jours compris entre {start_date} et {end_date}",
    "description": "Cumul des degrés-jours borné par la température minimale quotidienne sous {thresh_tasmin} et la différence entre les températures maximale et minimale quotiennes sous {max_daily_degree_days} . Les degrés jours quotidiens sont corrigés selon la différence entre les températures maximale et minimale quotiennes et selon un coefficient de durée du jour `k` dépendant de la latitude et le coefficient `TR_adj` est un modificateur qui tient compte des grandes variations de température.",
    "title": "Degrés-jours biologiquement actifs",
    "comment": "Formule originale prise de Gladstones 1992.",
    "abstract": "Prend en compte les températures minimales et maximales quotidiennes avec un seuil de base donné entre le 1er avril et le 31 octobre, avec une valeur quotidienne maximale pour les degrés-jours cumulés (généralement 9°C), et intègre des coefficients de modification pour les latitudes comprises entre 40°N et 50°N ainsi que pour les variations de l'amplitude thermique quotidienne."
  },
  "EFFECTIVE_GROWING_DEGREE_DAYS": {
    "long_name": "Intégrale de la température journalière moyenne supérieure à {thresh} pour les jours compris entre les dates de début et de fin déterminées dynamiquement à l'aide de la méthode {method}",
    "description": "Indice de sommation de chaleur pour l'estimation de l'adéquation agroclimatique. Calculé avec la formule {method} (Somme de max((Tn + Tx)/2 - {thresh}, 0) entre les dates de début et de fin de saison de croissance déterminées dynamiquement. La méthode `bootsma` utilise une température moyenne sur 10 jours au-dessus de {thresh} pour identifier une date de début, tandis que la méthode `qian` utilise une moyenne pondérée au-dessus de {thresh} sur 5 jours pour déterminer la date de début. La date de fin de la saison de croissance est la date de la première gelée d'automne (Tn < 0°C) survenant après {after_date}.",
    "title": "Degrés-jours de croissance effectifs",
    "comment": "Formule originale prise de Bootsma et al. 2005.",
    "abstract": "Considère la température minimale et maximale quotidienne avec un seuil de base donné entre les dates de début et de fin de saison de croissance déterminées dynamiquement. La méthode `bootsma` utilise une température moyenne sur 10 jours au-dessus d'un seuil donné pour identifier une date de début, tandis que la méthode `qian` utilise une température moyenne pondérée au-dessus d'un seuil donné sur 5 jours pour déterminer la date de début. La date de fin de la saison de croissance est la date de la première gelée d'automne (Tn < 0°C) survenant après une date donnée (généralement le 1er juillet)."
  },
  "LATITUDE_TEMPERATURE_INDEX": {
    "long_name": "Température moyenne du mois le plus chaud multipliée par la différence de {lat_factor} moins la latitude",
    "description": "Température moyenne du mois le plus chaud avec un facteur d'échelle basé sur la latitude. Température moyenne du mois le plus chaud multipliée par la différence de {lat_factor} moins la latitude.",
    "title": "Indice de latitude-température",
    "comment": "Formule originale prise de Jackson, D. I., & Cherry, N. J. (1988)",
    "abstract": "Indice climatique basé sur la température moyenne du mois le plus chaud et un coefficient basé sur la latitude pour tenir compte de la durée plus longue du jour favorisant les conditions de croissance. Développé spécifiquement pour la viticulture. Température moyenne du mois le plus chaud multipliée par la différence de coéffient de facteur latitude moins la latitude."
  },
  "HUGLIN_INDEX": {
    "long_name": "Intégrale de la température moyenne quotidienne au-dessus de {thresh} multipliée par le coefficient de longueur du jour du méthode {method} pour les jours compris entre {start_date} et {end_date}",
    "description": "Indice de sommation de chaleur pour l'estimation de l'adéquation agroclimatique, développé spécifiquement pour la viticulture. Calculé avec la formule {méthode} (Somme de ((Tn + Tx)/2 - {thresh}) * k), où le coefficient (`k`) est une longueur de jour basée sur la latitude pour les jours typiquement compris entre {start_date} et {end_date}.",
    "title": "Indice héliothermique de Huglin",
    "abstract": "Indice de sommation de chaleur pour l'estimation de l'adéquation agroclimatique, développé spécifiquement pour la viticulture. Il prend en compte les temperature minimales et maximales quotidiennes avec un seuil de base donné, généralement entre le 1er avril et le 30 septembre, et intègre un calcul de coefficient de longueur de jour pour les latitudes plus élevées. Métrique initialement publiée dans Huglin (1978). Le coefficient de longueur du jour est basé sur Hall & Jones (2010)."
  },
  "FRESHET_START": {
    "long_name": "Premier jour où le seuil de température de {thresh} est dépassé pendant au moins {windows} jours",
    "description": "Jour de l'année du début de la crue printanière, défini comme le premier jour la température moyenne quotidienne est au-dessus de {thresh} pendant au moins {window} jours.",
    "title": "Jour de l'année du début de la crue printanière",
    "abstract": "Jour de l'année du début de la crue printanière, défini comme le premier jour où la température moyenne quotidienne est au-dessus d'un seuil donné depuis un certain nombre de jours consécutifs."
  },
  "FROST_SEASON_LENGTH": {
    "long_name": "Nombre de jours entre la première occurrence d'au moins {fenêtre} jours consécutifs avec une température minimale quotidienne en dessous de {thresh} et la première occurrence d'au moins {window} jours consécutifs ayant une température minimale quotidienne au-dessus ou égale à {thresh} après {mid_date}",
    "description": "Nombre {freq:m} de jours entre la première occurrence d'au moins {window} jours consécutifs ayant une température minimale quotidienne sous {thresh} et la première occurrence d'au moins {window} jours consécutifs ayant une température minimale quotidienne au-dessus ou égale à {thresh} après {mid_date}.",
    "title": "Durée de la saison de gel",
    "abstract": "Durée de la saison de gel, définie comme la période pendant laquelle la température minimale quotidienne est inférieure à 0°C sans fenêtre de dégel de plusieurs jours, le dégel se produisant après une date du calendrier médiane."
  },
  "FROST_DAYS": {
    "long_name": "Nombre de jours où la température minimale quotidienne est sous {thresh}",
    "description": "Nombre {freq:m} de jours où la température minimale quotidienne est sous {thresh}.",
    "title": "Nombre de jours de gel",
    "abstract": "Nombre de jours où la température minimale quotidienne est sous un seuil donné."
  },
  "ICE_DAYS": {
    "long_name": "Nombre de jours où la température maximale quotidienne est sous {thresh}.",
    "description": "Nombre {freq:m} de jours où la température maximale quotidienne est sous {thresh}.",
    "title": "Nombre de jours de glace",
    "abstract": "Nombre de jours où la température maximale quotidienne est sous 0°C."
  },
  "CONSECUTIVE_FROST_DAYS": {
    "long_name": "Nombre maximal de jours consécutifs où la température minimale quotidienne est en dessous de {thresh}",
    "description": "Durée maximale {freq:f} des périodes où la température minimale quotidienne est sous {thresh}.",
    "title": "Nombre maximal de jours de gel consécutifs",
    "abstract": "Durée maximale des périodes consécutives où la température minimale quotidienne est sous un seuil donné."
  },
  "FROST_FREE_SEASON_LENGTH": {
    "long_name": "Nombre de jours entre la première occurrence d'au moins {window} jours consécutifs ayant une température minimale quotidienne au-dessus ou égale à {thresh} et la première occurrence d'au moins {window} jours consécutifs ayant une température minimale quotidienne sous {thresh} après {mid_date}",
    "description": "Nombre {freq:m} de jours entre la première occurrence d'au moins {window} jours consécutifs ayant une température minimale quotidienne au-dessus ou égale à {thresh} et la première occurrence d'au moins {window} jours consécutifs ayant une température minimale quotidienne sous {thresh} après {mid_date}.",
    "title": "Durée de la saison sans gel",
    "abstract": "Durée de la saison sans gel, définie comme la période pendant laquelle la température minimale quotidienne est au-dessus de 0°C sans fenêtre de gel de plusieurs jours, le gel se produisant après une date du calendrier médiane."
  },
  "FROST_FREE_SEASON_START": {
    "long_name": "Premier jour suivant une période de {window} jours ayant une température minimale quotidienne au-dessus ou égale à {thresh}",
    "description": "Jour de l'année du début de la saison sans gel, défini comme le {window}e jour consécutif où la température minimale quotidienne est au-dessus {thresh}.",
    "title": "Jour de l'année du début de la saison sans gel",
    "abstract": "Premier jour où la température minimale quotidienne est au-dessus un seuil donné depuis un certain nombre de jours consécutifs."
  },
  "GROWING_SEASON_LENGTH": {
    "long_name": "Nombre de jours entre la première occurrence d'au moins {window} jours consécutifs ayant une température moyenne quotidienne au-dessus de {fourchette} et la première occurrence d'au moins {window} jours consécutifs ayant une température moyenne quotidienne sous {thresh}, survenant après {mid_date}",
    "description": "Nombre {freq:m} de jours entre la première occurrence d'au moins {window} jours consécutifs ayant une température moyenne quotidienne au-dessus de {thresh} et la première occurrence d'au moins {window} jours consécutifs ayant une température moyenne quotidienne est sous {thresh}, survenant après {mid_date}.",
    "title": "Durée de la saison de croissance",
    "abstract": "Nombre de jours entre la première occurrence d'une série de jours ayant une température moyenne quotidienne au-dessus d'un seuil et la première occurrence d'une série de jours avec une température moyenne quotidienne sous ce même seuil, survenant après une date de calendrier donnée."
  },
  "GROWING_SEASON_START": {
    "long_name": "Premier jour de la première série de {window} jours ayant une température moyenne quotidienne égale ou au-dessus de {thresh}",
    "description": "Jour de l’année marquant le début de la saison de croissance, défini comme le premier jour de la première série de {window} jours ayant une température moyenne quotidienne au-dessus ou égale à {thresh}",
    "title": "Jour de l'année du début de la saison de croissance",
    "abstract": "Premier jour où la température moyenne quotidienne est au-dessus d'un seuil donné depuis un certain nombre de jours consécutifs."
  },
  "TROPICAL_NIGHTS": {
    "long_name": "Nombre de jours où la température minimale quotidienne est au-dessus de {thresh}",
    "description": "Nombre {freq:m} de nuits tropicales, définies comme des jours ayant une température minimale quotidienne au-dessus de {thresh}.",
    "title": "Nombre de nuits tropicales",
    "abstract": "Nombre de jours où la température minimale quotidienne est au-dessus d'un seuil donné."
  },
  "BASE_FLOW_INDEX": {
    "long_name": "Écoulement de base",
    "description": "Minimum de la moyenne mobile sur 7 jours du flux moyen divisé par le flux moyen.",
    "title": "Écoulement de base",
    "abstract": "Minimum de la moyenne mobile sur 7 jours du flux moyen divisé par le flux moyen."
  },
  "RB_FLASHINESS_INDEX": {
    "long_name": "Indice Richards-Baker de torrentialité",
    "description": "Indice R-B {freq:m}, un indice mesurant le caractère torrentiel d'un débit de rivière.",
    "title": "Indice Richards-Baker de torrentialité",
    "abstract": "Mesure des oscillations du débit relatif au débit moyen, quantifiant la fréquence et la rapidité des changements de débits."
  },
  "FREQ_ANALYSIS": {
    "long_name": "Valeur de retour du débit",
    "description": "Analyse fréquentielle de type {dist:f} des débits moyens sur {window} jours, pour le {mode} {indexer}.",
    "title": "Valeur de retour",
    "abstract": "Analyse fréquentielle des débits selon un mode et une distribution."
  },
  "RETURN_LEVEL": {
    "long_name": "Valeur de retour",
    "description": "Analyse fréquentielle de type {dist:f} des moyennes sur {window} jours, pour le {mode} {indexer}.",
    "title": "Valeur de retour",
    "abstract": "Analyse fréquentielle selon un mode et une distribution."
  },
  "DISCHARGE_STATS": {
    "long_name": "Statistique des débits quotidiens",
    "description": "{op} {freq:f} des débits quotidiens ({indexer}).",
    "title": "Calcul de statistiques sur des sous-périodes.",
    "abstract": ""
  },
  "STATS": {
    "long_name": "Statistique des valeurs quotidiennes",
    "description": "{op} {freq:f} des valeurs quotidiennes ({indexer}).",
    "title": "Calcul de statistiques sur des sous-périodes.",
    "abstract": ""
  },
  "DISCHARGE_DISTRIBUTION_FIT": {
    "long_name": "Paramètres d'une distribution {dist:f} d'une série de débits",
    "description": "Paramètres d'une distribution {dist:f} d'une série de débits.",
    "title": "Calcul les paramètres d'une distribution univariée pour une série de débits",
    "abstract": ""
  },
  "FIT": {
    "long_name": "Paramètres d'une distribution {dist:f}",
    "description": "Paramètres d'une distribution {dist:f}.",
    "title": "Calcul les paramètres d'une distribution univariée pour un ensemble de données",
    "abstract": ""
  },
  "DOY_QMAX": {
    "long_name": "Jour de l'année du maximum du débit en {indexer:nom}",
    "description": "Jour de l'année du maximum du débit en {indexer:nom}.",
    "title": "Jour de l'année du maximum du débit",
    "abstract": ""
  },
  "DOY_QMIN": {
    "long_name": "Jour de l'année du minimum du débit en {indexer:nom}",
    "description": "Jour de l'année du minimum du débit en {indexer:nom}.",
    "title": "Jour de l'année du minimum du débit",
    "abstract": ""
  },
  "SEA_ICE_AREA": {
    "long_name": "Somme des surfaces recouvertes de glace de mer là où sa concentration est d'au moins {thresh}",
    "description": "La somme des surfaces recouvertes de glace de mer là où sa concentration est d'au moins {thresh}.",
    "title": "Surface de la banquise",
    "abstract": "Mesure de surface totale des océans couverte de glace de mer."
  },
  "SEA_ICE_EXTENT": {
    "long_name": "Aire totale de toutes les régions où la concentration de glace de mer est d'au moins {thresh}",
    "description": "L'aire totale de toutes les régions où la concentration de glace de mer est d'au moins {thresh}.",
    "title": "Étendue de la banquise",
    "abstract": "Mesure de l'étendue de toutes les régions où la concentration de glace de mer est au-dessus ou égale à un seuil donné."
  },
  "DRY_DAYS": {
    "long_name": "Nombre de jours secs",
    "description": "Nombre {freq:m} de jours où la précipitation quotidienne est sous {thresh}.",
    "title": "Nombre de jours secs",
    "abstract": "Nombre de jours où la précipitation quotidienne est sous un seuil donné."
  },
  "HOT_SPELL_FREQUENCY": {
    "long_name": "Nombre total de séries d'au moins {window} jours consécutifs ayant une température maximale quotidienne au-dessus de {thresh_tasmax}",
    "description": "Nombre {freq:m} de périodes chaudes durant une période donnée. Une période chaude se produit lorsque la température maximale quotidienne est au-dessus de {thresh_tasmax} durant au moins {window} jours.",
    "title": "Fréquences des périodes chaudes",
    "abstract": "Nombre de périodes chaudes durant une période donnée. Une période chaude se produit lorsque la température maximale quotidienne est au-dessus d'un seuil spécifique durant un minimum de jours donné."
  },
  "LAST_SPRING_FROST": {
    "long_name": "Dernier jour de température minimale quotidienne en dessous d'un seuil de {thresh} pendant au moins {window} jours avant une date donnée ({before_date})",
    "description": "Jour de l'année du dernier gel printanier, défini comme le dernier jour où la température minimale quotidienne reste sous {thresh} durant au moins {window} jours avant une certaine date ({before_date}).",
    "title": "Jour de l'année du dernier gel printanier",
    "abstract": "Dernier jour où la température minimale quotidienne reste sous un seuil donné durant un certain nombre de jours, limité par une date de calendrier finale."
  },
  "HOT_SPELL_MAX_LENGTH": {
    "long_name": "Série la plus longue d'au moins {window} jours consécutifs ayant une température maximale quotidienne au-dessus de {thresh_tasmax}.",
    "description": "Longueur maximale {freq:f} des périodes chaudes durant une période donnée. Une période chaude se produit lorsque la température maximale quotidienne est au-dessus de {thresh_tasmax} durant au moins {window} jours.",
    "title": "Longueur maximale des périodes chaudes",
    "abstract": "Longueur maximale des périodes chaudes durant une période donnée. Une période chaude se produit lorsque la température maximale quotidienne est au-dessus d'un seuil spécifique durant un minimum de jours."
  },
  "CONSECUTIVE_FROST_FREE_DAYS": {
    "long_name": "Nombre maximal de jours consécutifs ayant une température minimale au-dessus ou égale à {thresh}",
    "description": "Nombre maximal {freq:m} de jours consécutifs où la température minimale quotidienne est au-dessus ou égale à {thresh}.",
    "title": "Nombre maximal de jours consécutifs sans gel",
    "abstract": "Nombre maximal de jours consécutifs sans gel où la température minimale quotidienne est au-dessus ou égale à 0°C."
  },
  "GROWING_SEASON_END": {
    "long_name": "Premier jour de la première série de {window} jours ayant une température journalière moyenne sous {thresh}, survenant après {mid_date}",
    "description": "Jour de l'année de la fin de la saison de croissance, défini comme le premier jour après {mid_date} ayant une température moyenne quotidienne au-dessus ou égale à {thresh} après une série de {window} jours ayant une température moyenne quotidienne sous {thresh}.",
    "title": "Fin de la saison de croissance",
    "abstract": "Le premier jour où la température moyenne quotidienne est sous un seuil donné pendant un certain nombre de jours consécutifs après une date de calendrier donnée."
  },
  "FROST_FREE_SEASON_END": {
    "long_name": "Premier jour, après {mid_date}, suivant une période de {window} jours ayant une température minimale quotidienne sous {thresh}",
    "description": "Jour de l'année de la fin de la saison sans gel. La saison sans gel est définie comme l'intervalle entre la première série de {window} jours où la température minimale quotidienne est au-dessus ou égale à {thresh} et la première série (après le {mid_date}) de {window} jours où elle est sous {thresh}.",
    "title": "Fin de la saison sans gel",
    "abstract": "Premier jour où la température minimale quotidienne est sous un seuil donné depuis un certain nombre de jours consécutifs."
  },
  "CFFWIS": {
    "description": "L'IFM est formé de six composantes qui tiennent compte des effets de la teneur en eau des combustibles et des conditions météorologiques sur le comportement du feu.",
    "title": "Indices Forêt-Météo",
    "abstract": "Calcule les 6 indices forêt-météo tels que définis par le Service Canadien des Forêts : l'indice de sécheresse, l'indice d'humidité de l'humus, l'indice du combustible léger, l'indice de propagation initiale, l'indice du combustible disponible et l'indice forêt météo."
  },
  "CFFWIS.dc": {
    "long_name": "Indice de sécheresse",
    "description": "Évaluation numérique de la teneur moyenne en eau des épaisses couches organiques compactes."
  },
  "CFFWIS.dmc": {
    "long_name": "Indice d'humidité de l'humus",
    "description": "Évaluation numérique de la teneur moyenne en eau des couches organiques peu tassées de moyenne épaisseur."
  },
  "CFFWIS.ffmc": {
    "long_name": "Indice du combustible léger (FFMC)",
    "description": "Évaluation numérique de la teneur en eau de la litière et d'autres combustibles légers."
  },
  "CFFWIS.isi": {
    "long_name": "Indice de propagation initiale",
    "description": "Évaluation numérique du taux prévu de propagation du feu."
  },
  "CFFWIS.bui": {
    "long_name": "Indice du combustible disponible",
    "description": "Évaluation numérique de la quantité totale de combustible disponible."
  },
  "CFFWIS.fwi": {
    "long_name": "Indice forêt météo",
    "description": "Évaluation numérique de l'intensité du feu."
  },
  "WIND_SPEED_FROM_VECTOR": {
    "title": "Vitesse et direction du vent à partir du vecteur vent",
    "abstract": "Calcul de la magnitude et la direction de la vitesse du vent à partir des deux composantes ouest-est et sud-nord."
  },
  "WIND_SPEED_FROM_VECTOR.sfcWind": {
    "long_name": "Vitesse du vent près de la surface",
    "description": "Magnitude de la vitesse du vent près de la surface calculée à partir des deux variables composantes ('uas' et 'vas')."
  },
  "WIND_SPEED_FROM_VECTOR.sfcWindfromdir": {
    "long_name": "Direction de provenance du vent près de la surface",
    "description": "Direction de provenance du vent près de la surface calculée à partir des deux variables composantes ('uas' et 'vas'). Les vents du nord ont une direction de 360° et les vents de moins de {calm_wind_thresh} ont une direction de 0°."
  },
  "WIND_VECTOR_FROM_SPEED": {
    "title": "Vitesse cartésienne du vent à partir de la magnitude et de la direction.",
    "abstract": "Calcul des deux composantes ouest-est et nord-sud du vent à partir de la magnitude et de la direction."
  },
  "WIND_VECTOR_FROM_SPEED.uas": {
    "long_name": "Vent d'ouest près de la surface",
    "description": "Vitesse du vent d'ouest près de la surface calculé à partir de la vitesse et de la direction du vent."
  },
  "WIND_VECTOR_FROM_SPEED.vas": {
    "long_name": "Vent du sud près de la surface",
    "description": "Vitesse du vent du sud près de la surface calculé à partir de la vitesse et de la direction du vent."
  },
  "E_SAT": {
    "long_name": "Pression de vapeur saturante (méthode \"{method}\")",
    "description": "Pression de vapeur saturante calculée à partir de la température en suivant la méthode {method}.",
    "title": "Pression de vapeur saturante (e_sat)",
    "abstract": "Calcul de la pression de vapeur saturante à partir de la température, selon une méthode donnée. Si ice_thresh est donné, le calcul se fait en référence à la glace pour les températures sous ce seuil."
  },
  "HURS_FROMDEWPOINT": {
    "long_name": "Humidité relative (méthode \"{method}\")",
    "description": "Humidité relative calculée à partir de la température du point de rosée à l'aide de la pression de vapeur saturante, laquelle fut calculée en suivant la méthode {method}.",
    "title": "Humidité relative calculée à partir de la température du point de rosée",
    "abstract": "Humidité relative calculée à partir de la température du point de rosée à l'aide de la pression de vapeur saturante."
  },
  "HURS": {
    "long_name": "Humidité relative (méthode \"{method}\")",
    "description": "Humidité relative calculée à partir de la température, de l'humidité spécifique et de la pression à l'aide de la pression de vapeur saturante, laquelle fut calculée en suivant la méthode {method}.",
    "title": "Humidité relative calculée à partir de la température, de l'humidité spécifique et de la pression",
    "abstract": "Humidité relative calculée à partir de la température, de l'humidité spécifique et de la pression à l'aide de la pression de vapeur saturante."
  },
  "HUSS": {
    "long_name": "Humidité spécifique (méthode \"{method}\")",
    "description": "Humidité spécifique calculée à partir de la température, de l'humidité relative et de la pression à l'aide de la pression de vapeur saturante, laquelle fut calculée en suivant la méthode {method}.",
    "title": "Humidité spécifique calculée à partir de la température, de l'humidité relative et de la pression",
    "abstract": "Humidité spécifique calculée à partir de la température, de l'humidité relative et de la pression à l'aide de la pression de vapeur saturante."
  },
  "HUSS_FROMDEWPOINT": {
    "long_name": "Humidité spécifique (méthode \"{method}\")",
    "description": "Humidité spécifique calculée à partir de la température du point de rosée et de la pression à l'aide de la pression de vapeur saturante, laquelle fut calculée en suivant la méthode {method}.",
    "title": "Humidité spécifique calculée à partir de la température du point de rosée et de la pression",
    "abstract": "Humidité spécifique calculée à partir de la température du point de rosée et de la pression à l'aide de la pression de vapeur saturante."
  },
  "FIRST_DAY_BELOW": {
    "long_name": "Premier jour de l'année avec une température quotidienne sous un seuil",
    "description": "Premier jour de l'année après {after_date} ayant une température quotidienne sous {thresh} pour au moins {window} jours.",
    "title": "Premier jour de l'année avec une température quotidienne sous un seuil",
    "abstract": "Calcule le premier jour d'une période où la température moyenne quotidienne est sous un seuil donné pendant un nombre de jours, après une date de calendrier donnée."
  },
  "FIRST_DAY_TG_BELOW": {
    "long_name": "Premier jour de l'année avec une température moyenne quotidienne sous {thresh} durant au moins {window} jours",
    "description": "Premier jour de l'année avec une température moyenne quotidienne sous {thresh} durant au moins {window} jours.",
    "title": "Premier jour de l'année de températures moyennes quotidiennes sous un seuil",
    "abstract": "Calcule le premier jour d'une période où la température moyenne quotidienne est plus basse qu'un certain seuil durant un nombre de jours donné, limité par une date minimale."
  },
  "FIRST_DAY_TN_BELOW": {
    "long_name": "Premier jour de l'année avec une température minimale quotidienne sous {thresh} durant au moins {window} jours",
    "description": "Premier jour de l'année avec une température minimale quotidienne sous {thresh} durant au moins {window} jours.",
    "title": "Premier jour de l'année de températures minimales quotidiennes sous un seuil",
    "abstract": "Calcule le premier jour d'une période où la température minimale quotidienne est plus basse qu'un certain seuil durant un nombre de jours donné, limité par une date minimale."
  },
  "FIRST_DAY_TX_BELOW": {
    "long_name": "Premier jour de l'année avec une température maximale quotidienne sous {thresh} durant au moins {window} jours",
    "description": "Premier jour de l'année avec une température maximale quotidienne sous {thresh} durant au moins {window} jours.",
    "title": "Premier jour de l'année de températures maximales quotidiennes sous un seuil",
    "abstract": "Calcule le premier jour d'une période où la température maximale quotidienne est plus basse qu'un certain seuil durant un nombre de jours donné, limité par une date minimale."
  },
  "FIRST_DAY_ABOVE": {
    "long_name": "Premier jour de l'année avec une température quotidienne au-dessus d'un seuil",
    "description": "Premier jour de l'année avec une température quotidienne au-dessus de {thresh} pour au moins {window} jours après {after_date}.",
    "title": "Premier jour de l'année avec un température quotidienne au-dessus d'un seuil",
    "abstract": "Calcule le premier jour d'une période où la température quotidienne est au-dessus d'un seuil donné pendant un nombre de jours, après une date de calendrier donnée."
  },
  "FIRST_DAY_TG_ABOVE": {
    "long_name": "Premier jour de l'année avec une température moyenne quotidienne au-dessus de {thresh} durant au moins {window} jours",
    "description": "Premier jour de l'année avec une température moyenne quotidienne au-dessus de {thresh} durant au moins {window} jours.",
    "title": "Premier jour de l'année de températures moyennes quotidiennes au-dessus d'un seuil",
    "abstract": "Calcule le premier jour d'une période où la température moyenne quotidienne est plus élevée qu'un certain seuil durant un nombre de jours donné, limité par une date minimale."
  },
  "FIRST_DAY_TN_ABOVE": {
    "long_name": "Premier jour de l'année avec une température minimale quotidienne au-dessus de {thresh} durant au moins {window} jours",
    "description": "Premier jour de l'année avec une température minimale quotidienne au-dessus de {thresh} durant au moins {window} jours.",
    "title": "Premier jour de l'année de températures minimales quotidiennes au-dessus d'un seuil",
    "abstract": "Calcule le premier jour d'une période où la température minimale quotidienne est plus élevée qu'un certain seuil durant un nombre de jours donné, limité par une date minimale."
  },
  "FIRST_DAY_TX_ABOVE": {
    "long_name": "Premier jour de l'année avec une température maximale quotidienne au-dessus de {thresh} durant au moins {window} jours",
    "description": "Premier jour de l'année avec une température maximale quotidienne au-dessus de {thresh} durant au moins {window} jours.",
    "title": "Premier jour de l'année de températures maximales quotidiennes au-dessus d'un seuil",
    "abstract": "Calcule le premier jour d'une période où la température maximale quotidienne est plus élevée qu'un certain seuil durant un nombre de jours donné, limité par une date minimale."
  },
  "DEGREE_DAYS_EXCEEDANCE_DATE": {
    "long_name": "Premier jour de l'année où l'intégral de la température moyenne quotidienne {op} {thresh} est au-dessus de {sum_thresh}, avec la somme cumulative à partir de {after_date}",
    "description": "Premier jour de l'année où l'intégral des degrés-jours (ou température moyenne quotidienne {op} {thresh}) est au-dessus de {sum_thresh}, avec la somme cumulative à partir de {after_date}.",
    "title": "Jour du dépassement des degrés-jours",
    "abstract": "Jour de l'année où la somme des degrés-jours est au-dessus d'un seuil donné, survenant après une date donnée. Les degrés-jours sont calculés au-dessus ou en dessous d'un seuil de température donné."
  },
  "PRSN": {
    "long_name": "Précipitation solide (méthode \"{methode}\" avec une température égale ou inférieure à {thresh})",
    "description": "Précipitation solide estimée à partir de la précipitation totale et de la température selon la méthode {method} et le seuil de température {thresh}.",
    "title": "Approximation de la neige",
    "abstract": "Précipitation solide estimée à partir de la précipitation totale et de la température selon une méthode et un seuil de température donnés."
  },
  "SNOW_AMOUNT_APPROXIMATION": {
    "long_name": "Approximation de la quantité de neige quotidienne à partir de l'épaisseur et de la densité de la neige",
    "description": "L'approximation de la quantité de neige quotidienne à partir de l'épaisseur et de la densité de la neige.",
    "title": "Quantité de neige en surface",
    "abstract": "L'approximation de la quantité de neige en surface."
  },
  "SNOW_DEPTH": {
    "long_name": "Épaisseur de neige moyenne quotidienne",
    "description": "Épaisseur de neige moyenne quotidienne.",
    "title": "Moyenne de la profondeur de neige",
    "abstract": "Épaisseur de neige moyenne quotidienne."
  },
  "SNOW_DEPTH_APPROXIMATION": {
    "long_name": "Approximation de l'épaisseur de neige quotidienne à partir de la quantité et de la densité de la neige",
    "description": "L'Approximation de l'épaisseur de neige quotidienne à partir de la quantité et de la densité de la neige.",
    "title": "Profondeur de neige",
    "abstract": "L'approximation de l'epaisseur de neige."
  },
  "PRLP": {
    "long_name": "Précipitation liquide (méthode \"{methode}\" avec une température égale ou inférieure à {thresh})",
    "description": "Précipitation liquide estimée à partir de la précipitation totale et de la température selon la méthode {method} et le seuil de température {thresh}.",
    "title": "Approximation de la pluie",
    "abstract": "Précipitation liquide estimée à partir de la précipitation totale et de la température selon une méthode et un seuil de température donnés."
  },
  "LAST_SNOWFALL": {
    "long_name": "Date du dernier jour où la précipitation solide est au-dessus de {thresh}",
    "description": "Dernier jour {freq:m} où la précipitation solide est au-dessus de {thresh}.",
    "title": "Dernier jour avec une précipitation solide au-dessus d'un seuil donné",
    "abstract": "Dernier jour d'une période où la précipitation solide est au-dessus d'un seuil donné."
  },
  "FIRST_SNOWFALL": {
    "long_name": "Date du premier jour où la précipitation solide est au-dessus de {thresh}",
    "description": "Premier jour {freq:m} où la précipitation solide est au-dessus de {thresh}.",
    "title": "Premier jour avec une précipitation solide au-dessus d'un seuil donné",
    "abstract": "Premier jour d'une période où la précipitation solide est au-dessus d'un seuil donné."
  },
  "DAYS_WITH_SNOW": {
    "long_name": "Nombre de jours où la précipitation solide se trouve entre une borne de {low} et {high}",
    "description": "Nombre {freq:m} de jours où la précipitation solide est plus grande que {low} et plus petite ou égale à {high}.",
    "title": "Jours avec neige",
    "abstract": "Nombre de jours où la neige est entre une borne inférieure et supérieure."
  },
  "SNOW_COVER_DURATION": {
    "long_name": "Nombre de jour où l'épaisseur de neige est au-dessus d'un seuil",
    "description": "Nombre {freq:m} de jours où l'épaisseur de neige est au-dessus ou égale à {thresh}.",
    "title": "Durée du couvert de neige",
    "abstract": "Nombre de jours pendant lesquels l'épaisseur de neige est au-dessus ou égale à un seuil donné."
  },
  "CONTINUOUS_SNOW_COVER_START": {
    "long_name": "Date du début du couvert de neige continu",
    "description": "Première date à laquelle l'épaisseur de neige est au-dessus ou égale à {thresh} pendant au moins {window} jours consécutifs.",
    "title": "Date du début du couvert de neige",
    "abstract": "Première date à partir de laquelle l'épaisseur de neige est au-dessus ou égale à un seuil donné pendant un nombre de jours consécutifs."
  },
  "CONTINUOUS_SNOW_COVER_END": {
    "long_name": "Date de fin du couvert de neige continu",
    "description": "Première date à laquelle l'épaisseur de neige passe sous {thresh} pendant au moins {window} jours consécutifs suite à l'établissement du couvert de neige.",
    "title": "Date du fin du couvert de neige",
    "abstract": "Première date à partir de laquelle l'épaisseur de neige est sous à un seuil donné pendant un nombre de jours consécutifs suite au début du couvert de neige."
  },
  "SND_MAX_DOY": {
    "long_name": "Date de l'épaisseur de neige maximale",
    "description": "Date {freq:f} à laquelle l'épaisseur de neige atteint sa valeur maximale.",
    "title": "Date où l'épaisseur de neige est maximale",
    "abstract": "Jour de l'année où l'épaisseur de neige atteint sa valeur maximale."
  },
  "SNOW_MELT_WE_MAX": {
    "long_name": "Fonte de neige maximale",
    "description": "Fonte maximale {freq:f} de neige sur {window} jours.",
    "title": "Fonte de neige maximale",
    "abstract": "Équivalent en eau de la fonte de neige maximale."
  },
  "SNW_MAX": {
    "long_name": "Équivalent en eau de la neige maximale",
    "description": "Équivalent en eau maximale {freq:f} de la neige.",
    "title": "Équivalent en eau de la neige maximale",
    "abstract": "Maximum de la quantité de neige quotidienne."
  },
  "SNW_MAX_DOY": {
    "long_name": "Date de la quantité de neige maximale",
    "description": "Date {freq:f} à laquelle la quantité de neige atteint sa valeur maximale.",
    "title": "Date où la quantité de neige est maximale",
    "abstract": "Jour de l'année où l'équivalent en eau de la neige quotidienne atteint sa valeur maximale."
  },
  "MELT_AND_PRECIP_MAX": {
    "long_name": "Maximum des apports en eau incluant la fonte de neige et les précipitations",
    "description": "Precipitation et fonte de neige maximales {freq:fpl} sur {window} jours.",
    "title": "Précipitations et fonte de neige maximales",
    "abstract": "Maximum des apports en eau provenant des précipitations et de la fonte de neige."
  },
  "BLOWING_SNOW": {
    "long_name": "Jours de poudrerie",
    "description": "Nombre {freq:m} de jours avec accumulation de neige au-dessus ou égale à {snd_thresh} au cours des {window} jours précédents et vents supérieurs à {sfcWind_thresh}.",
    "title": "Nombre de jours de poudrerie",
    "abstract": "Nombre de jours avec des chutes de neige, une épaisseur de neige et une vitesse du vent au-dessus ou égales à des seuils donnés pendant une période de jours."
  },
  "WINTER_STORM": {
    "long_name": "Jours avec forte accumulation de neige",
    "description": "Nombre de jours où l'accumulation de neige est au-dessus ou égale à {thresh}.",
    "title": "Jours avec accumulation de neige supérieure à un seuil",
    "abstract": "Nombre de jours où l'accumulation de neige est au-dessus ou égale à un seuil donné."
  },
  "HIGH_PRECIP_LOW_TEMP": {
    "long_name": "Jours avec des précipitations au dessus de {pr_thresh} et des températures sous {tas_thresh}",
    "description": "Nombre {freq:m} de jours avec précipitation plus grande ou égale à {pr_thresh} et température inférieure à {tas_thresh}.",
    "title": "Jours avec précipitations et températures froides",
    "abstract": "Nombre de jours avec précipitation au-dessus d'un seuil et températures sous un seuil donné."
  },
  "DAYS_OVER_PRECIP_THRESH": {
    "long_name": "Nombre de jours avec précipitation où la précipitation est au-dessus du {pr_per_thresh}e centile calculé sur la période {pr_per_period}.",
    "title": "Nombre de jours avec précipitation où la précipitation est au-dessus d'un centile donné",
    "abstract": "Nombre de jours d'une période où la précipitation est au-dessus d'un centile donné, calculé sur une période donnée et un seuil fixe.",
    "description": "Nombre {freq:m} de jours où la précipitation est au-dessus du {pr_per_thresh}e centile calculé sur la période {pr_per_period}. Seuls les jours avec au moins {thresh} sont comptés."
  },
  "DAYS_OVER_PRECIP_DOY_THRESH": {
    "long_name": "Nombre de jours avec précipitation quotidien où la précipitation est au-dessus du {pr_per_thresh}e centile calculé sur la période {pr_per_period}",
    "title": "Nombre de jours avec précipitation où la précipitation est au-dessus d'un centile quotidien donné",
    "abstract": "Nombre de jours d'une période où la précipitation est au-dessus d'un centile quotidien donné et d'un seuil fixe.",
    "description": "Nombre {freq:m} de jours où la précipitation est au-dessus du {pr_per_thresh}e centile quotidien. Seuls les jours avec au moins {thresh} sont comptés. Le {pr_per_thresh}e centile est calculé sur une fenêtre glissante de {pr_per_window} jour(s) de la période {pr_per_period}."
  },
  "FRACTION_OVER_PRECIP_THRESH": {
    "long_name": "Fraction des jours avec précipitation où la précipitation est au-dessus du {pr_per_thresh}e centile quotidien",
    "title": "Fraction des jours avec précipitation où la précipitation est au-dessus d'un centile quotidien.",
    "abstract": "Fraction des jours avec précipitation d'une période où la précipitation est au-dessus d'un centile quotidien. La référence est le nombre de jours où la précipitation est au-dessus d'un seuil fixe.",
    "description": "Fraction {freq:f} des jours avec précipitation où la précipitation est au-dessus du {pr_per_thresh}e centile quotidien. La référence est le nombre jours où la précipitation est au-dessus d'un seuil fixe."
  },
  "FRACTION_OVER_PRECIP_DOY_THRESH": {
    "long_name": "Fraction de jours avec précipitation où la précipitation est au-dessus du {pr_per_thresh}e centile quotidien",
    "title": "Fraction de jours avec précipitation où la précipitation est au-dessus d'un centile quotidien",
    "abstract": "Fraction de jours d'une période où la précipitation quotidien est au-dessus du {pr_per_thresh}e centile quotidien et d'un seuil fixe.",
    "description": "Fraction {freq:m} de jours où la précipitation est au-dessus du {pr_per_thresh}e centile quotidien. Seuls les jours avec au moins {thresh} sont comptés. Le {pr_per_thresh}e centile est calculé sur une fenêtre glissante de {pr_per_window} jour(s) de la période {pr_per_period}."
  },
  "LIQUID_PRECIP_RATIO": {
    "long_name": "Fraction liquide de la précipitation totale (température au-dessus de {thresh})",
    "title": "Fraction liquide de la précipitation totale",
    "abstract": "Le ratio entre la précipitation liquide et la précipitation totale. La précipitation liquide est approximée par la précipitation lorsque la température est au-dessus d'un seuil donné.",
    "description": "Le ratio {freq:m} entre la précipitation liquide et la précipitation totale. La précipitation liquide est approximée par la précipitation lorsque la température est au-dessus de {thresh}."
  },
  "WARM_SPELL_DURATION_INDEX": {
    "long_name": "Nombre de jours avec au moins {window} jours consécutifs ayant une température maximale quotidienne au-dessus du ou des {tasmax_per_thresh}ème(s) percentile(s)",
    "title": "Indice de durée des vagues de chaleur",
    "abstract": "Nombre de jours consécutifs plus grand qu'un nombre de jours minimal donnée et ayant une température maximale quotidienne plus grande qu'un centile donné. Le seuil de centile des températures doit être calculé avec une fenêtre mobile d'un nombre de jours donné.",
    "description": "Nombre de jours avec au moins {window} jours consécutifs où la température maximale quotidienne est au-dessus ou égale au(x) {tasmax_per_thresh}e centile(s). Une fenêtre de {tasmax_per_window} jour(s), centrée sur chaque jour du calendrier de la période {tasmax_per_period}, est utilisée pour calculer le(s) {tasmax_per_thresh}e(s) centile(s)."
  },
  "MAXIMUM_CONSECUTIVE_WARM_DAYS": {
    "long_name": "Nombre maximal de jours consécutifs ayant une température maximale quotidienne au-dessus de {thresh}",
    "description": "La plus longue période {freq:m} de jours consécutifs ayant une température maximale quotidienne au-dessus de {thresh}.",
    "title": "Nombre maximal de jours chauds consécutifs",
    "abstract": "Nombre maximal de jours consécutifs ayant une température maximale quotidienne au-dessus d'un seuil donné."
  },
  "FIRE_SEASON": {
    "long_name": "Saison des incendies",
    "description": "Masque de la saison des incendies, calculé selon la méthode {method}",
    "title": "Saison des incendies",
    "abstract": "Masque binaire de la saison des incendies, défini selon des conditions de températures quotidiennes consécutives et, optionnellement, d'épaisseurs du couvert de neige."
  },
  "CORN_HEAT_UNITS": {
    "title": "Unités thermiques maïs",
    "abstract": "Indice basé sur la température utilisée pour estimer le développement des cultures de maïs. La croissance du maïs se produit lorsque la température minimale quotidienne et la température maximale quotidienne excèdent des seuils donnés.",
    "description": "Indice basé sur la température utilisée pour estimer le développement des cultures de maïs. La croissance du maïs se produit lorsque la température minimale quotidienne et et la température maximale quotidienne excèdent {thresh_tasmin} et {thresh_tasmax}, respectivement.",
    "long_name": "Unités thermiques maïs (Tmin > {thresh_tasmin} et Tmax > {thresh_tasmax})"
  },
  "FREEZETHAW_SPELL_FREQUENCY": {
    "long_name": "Fréquence des périodes où les températures maximales quotidiennes sont au-dessus de {thresh_tasmax} et les températures minimales quotidiennes sont égales ou en dessous de {thresh_tasmin} pendant au moins {window} jour(s) consécutif(s)",
    "description": "Fréquence {freq:f} périodes des événements consécutifs de gel-dégel (températures maximales au-dessus de {thresh_tasmax} et températures minimales en dessous ou égales à {thresh_tasmin} pour au moins {window} jour(s) consécutif(s)).",
    "title": "Fréquence des périodes des événements consécutifs de gel-dégel",
    "abstract": "Fréquence des périodes des événements consécutifs de gel-dégel. Une période de gel-dégel est définie comme un nombre de jours consécutifs où les températures maximales quotidiennes sont au-dessus d'un seuil donné et les températures minimales quotidiennes sont en dessous ou égales à un seuil donné, généralement 0°C pour les deux."
  },
  "FREEZETHAW_SPELL_MAX_LENGTH": {
    "long_name": "Durée maximale des périodes où les températures maximales quotidiennes sont au-dessus de {thresh_tasmax} et les températures minimales quotidiennes sont égales ou en dessous de {thresh_tasmin} pendant au moins {window} jour(s) consécutif(s)",
    "description": "Durée maximale {freq:f} des périodes des événements consécutifs de gel-dégel (températures maximales au-dessus de {thresh_tasmax} et températures minimales en dessous ou égales à {thresh_tasmin} pour au moins {window} jour(s) consécutif(s)).",
    "title": "Durée maximale des périodes des événements consécutifs de gel-dégel",
    "abstract": "Durée maximale des périodes des événements consécutifs de gel-dégel. Une période de gel-dégel est définie comme un nombre de jours consécutifs où les températures maximales quotidiennes sont au-dessus d'un seuil donné et les températures minimales quotidiennes sont en dessous ou égales à un seuil donné, généralement 0°C pour les deux."
  },
  "FREEZETHAW_SPELL_MEAN_LENGTH": {
    "long_name": "Durée moyenne des périodes où les températures maximales quotidiennes sont au-dessus de {thresh_tasmax} et les températures minimales quotidiennes sont égales ou en dessous de {thresh_tasmin} pendant au moins {window} jour(s) consécutif(s)",
    "description": "Durée moyenne {freq:f} des spériodes des événements consécutifs de gel-dégel (températures maximales au-dessus de {thresh_tasmax} et températures minimales en dessous ou égales à {thresh_tasmin} pour au moins {window} jour(s) consécutif(s)).",
    "title": "Durée moyenne des périodes des événements consécutifs de gel-dégel",
    "abstract": "Durée moyenne des périodes des événements consécutifs de gel-dégel. Une période de gel-dégel est définie comme un nombre de jours consécutifs où les températures maximales quotidiennes sont au-dessus d'un seuil donné et les températures minimales quotidiennes sont en dessous ou égales à un seuil donné, généralement 0°C pour les deux."
  },
  "WIND_CHILL": {
    "long_name": "Indice de facteur éolien",
    "description": "L'indice de refroiddissement éolien, équivalent à la température ressentie due au vent par un individu moyen.",
    "title": "Facteur éolien",
    "abstract": "Le facteur éolien est un indice qui équivaut à la sensation du froid par un individu moyen. Il est calculé à partir de la température et de la vitesse du vent à 10 m. Tel que définit par Environnement et Changement Climatique Canada, une seconde formule est utilisée pour les vents faibles. La formule standard est sinon la même qu'utilisée aux États-Unis."
  },
  "HUMIDEX": {
    "long_name": "indice humidex",
    "description": "Indice humidex décrivant la température ressentie par une personne en réponse à l'humidité relative.",
    "title": "Indice humidex",
    "abstract": "L'indice humidex décrit la température ressentie par une personne lorsqu'on tient compte de l'humidité relative. Il peut être interpreté comme la température équivalente ressentie lorsque l'air est sec."
  },
  "HEAT_INDEX": {
    "long_name": "Indice de chaleur",
    "description": "Température ressentie estimée avec l'humidité relative et la température ambiante.",
    "title": "Indice de chaleur",
    "abstract": "L'indice de chaleur est une estimation de la température ressentie par une personne à l'ombre lorsqu'on tient compte de l'humidité relative."
  },
  "POTENTIAL_EVAPOTRANSPIRATION": {
    "long_name": "Évapotranspiration potentielle (méthode \"{methode}\")",
    "description": "Le potentiel d'évaporation de l'eau du sol et de transpiration par les plantes si l'approvisionnement en eau est suffisant, avec la méthode de {method}.",
    "title": "Évapotranspiration potentielle",
    "abstract": "Le potentiel d'évaporation de l'eau du sol et de transpiration par les plantes si l'approvisionnement en eau est suffisant, avec une méthode donnée."
  },
  "WATER_BUDGET_FROM_TAS": {
    "long_name": "Bilan hydrique (méthode \"{methode}\")",
    "description": "Précipitations moins l'évapotranspiration potentielle en tant que mesure approximative d'un bilan hydrique de surface, où l'évapotranspiration potentielle est calculée avec la méthode {method}.",
    "title": "Bilan hydrique",
    "abstract": "Précipitations moins l'évapotranspiration potentielle en tant que mesure approximative d'un bilan hydrique de surface, où l'évapotranspiration potentielle est calculée avec une méthode donnée."
  },
  "WATER_BUDGET": {
    "long_name": "Bilan hydrique",
    "description": "Précipitations moins l'évapotranspiration potentielle en tant que mesure approximative d'un bilan hydrique de surface.",
    "title": "Bilan hydrique",
    "abstract": "Précipitations moins l'évapotranspiration potentielle en tant que mesure approximative d'un bilan hydrique de surface."
  },
  "DRY_SPELL_FREQUENCY": {
    "long_name": "Fréquence des périodes sèches de {window} jours et plus, pendant lesquelles les précipitations {op:fpl} sur une fenêtre de {window} jours sont inférieures à {thresh}",
    "description": "Fréquence {freq:f} des périodes sèches de {window} jours et plus, pendant lesquelles les précipitations {op:fpl} sur une fenêtre de {window} jours sont inférieures à {thresh}.",
    "title": "Fréquence des périodes sèches",
    "abstract": "Fréquence des périodes sèches d'une durée minimale donnée, pendant lesquelles les précipitations accumulées ou maximales sur une fenêtre de jours donnée sont inférieures à un seuil donné."
  },
  "DRY_SPELL_TOTAL_LENGTH": {
    "long_name": "Durée totale en jours des périodes sèches de {window} jours et plus, pendant lesquelles les précipitations {op:fpl} sur une fenêtre de {window} jours sont inférieures à {thresh}",
    "description": "Durée totale {freq:f} en jours des périodes sèches de {window} jours et plus, pendant lesquelles les précipitations {op:fpl} sur une fenêtre de {window} jours sont inférieures à {thresh}.",
    "title": "Durée totale en jours des périodes sèches",
    "abstract": "Durée totale en jours des périodes sèches d'une durée minimale donnée, pendant lesquelles les précipitations accumulées ou maximales sur une fenêtre de jours donné sont inférieures à un seuil donné."
  },
  "COLD_AND_DRY_DAYS": {
    "long_name": "Nombre de jours où la température est en dessous du {tas_per_thresh}e centile et la précipitation en dessous du {pr_per_thresh}e centile",
    "description": "Nombre {freq:m} de jours où la température est en dessous du {tas_per_thresh}e centile et la précipitation en dessous du {pr_per_thresh}e centile.",
    "title": "Nombre de jours froids et secs",
    "abstract": "Nombre de jours où la température et la précipitation sont en dessous de centiles donnés."
  },
  "WARM_AND_DRY_DAYS": {
    "long_name": "Nombre de jours où la température est au-dessus du {tas_per_thresh}e centile et la précipitation en dessous du {pr_per_thresh}e centile",
    "description": "Nombre {freq:m} de jours où la température est au-dessus du {tas_per_thresh}e centile et la précipitation en dessous du {pr_per_thresh}e centile.",
    "title": "Nombre de jours chauds et secs",
    "abstract": "Nombre de jours où la température est au-dessus d'un centile donné et la précipitation en dessous d'un centile donné."
  },
  "WARM_AND_WET_DAYS": {
    "long_name": "Nombre de jours où la température est au-dessus du {tas_per_thresh}e centile et la précipitation au-dessus du {pr_per_thresh}e centile",
    "description": "Nombre {freq:m} de jours où la température est au-dessus du {tas_per_thresh}e centile et la précipitation au-dessus du {pr_per_thresh}e centile.",
    "title": "Nombre de jours chauds et pluvieux",
    "abstract": "Nombre de jours où la température et la précipitation sont au-dessus de centiles donnés."
  },
  "COLD_AND_WET_DAYS": {
    "long_name": "Nombre de jours où la température est en dessous du {tas_per_thresh}e centile et la précipitation au-dessus du {pr_per_thresh}e centile",
    "description": "Nombre {freq:m} de jours où la température est en dessous du {tas_per_thresh}e centile et la précipitation au-dessus du {pr_per_thresh}e centile.",
    "title": "Nombre de jours froids et pluvieux",
    "abstract": "Nombre de jours où la température est en dessous d'un centile donné et la précipitation au-dessus d'un centile donné."
  },
  "CALM_DAYS": {
    "long_name": "Nombre de jours où la vitesse du vent de surface est sous {thresh}",
    "description": "Nombre {freq:m} de jours où la vitesse du vent de surface est sous {thresh}.",
    "title": "Nombre de jours de vent calme",
    "abstract": "Nombre de jours où la vitesse du vent de surface est sous un seuil donné."
  },
  "WINDY_DAYS": {
    "long_name": "Nombre de jours où la vitesse du vent de surface est au-dessus ou égale à {thresh}",
    "description": "Nombre {freq:m} de jours où la vitesse du vent de surface est au-dessus ou égale à {thresh}.",
    "title": "Nombre de jours venteux",
    "abstract": "Nombre de jours où la vitesse du vent de surface est au-dessus ou égale à un seuil donné."
  },
  "JETSTREAM_METRIC_WOOLLINGS": {
    "title": "Force et latitude du courant-jet",
    "abstract": "Latitude et magnitude du maximum de la vitesse du vent zonal entre 15 à 75°N et -60 à 0°E. Le vent est lissé par un fenêtrage de Lanczos."
  },
  "JETSTREAM_METRIC_WOOLLINGS.jetlat": {
    "description": "Latitude quotidienne du maximum du vent zonal lissé par un fenêtrage de Lanczos.",
    "long_name": "Latitude du maximum du vent zonal"
  },
  "JETSTREAM_METRIC_WOOLLINGS.jetstr": {
    "description": "Magnitude quotidienne du maximum du vent zonal lissé par un fenêtrage de Lanczos.",
    "long_name": "Magnitude du maximum du vent zonal"
  },
  "UTCI": {
    "long_name": "Indice universel du climat thermique [UTCI]",
    "description": "L'UTCI représente la température ressentie par rapport à un environnement de référence et est utilisé pour évaluer le stress thermique à l'extérieur.",
    "title": "Indice universel du climat thermique [UTCI]",
    "abstract": "L'UTCI représente la température ressentie par rapport à un environnement de référence et est utilisé pour évaluer le stress thermique à l'extérieur."
  },
  "MEAN_RADIANT_TEMPERATURE": {
    "long_name": "Température radiative moyenne",
    "description": "La température moyenne des rayonnements incidents sur un corps.",
    "title": "Température radiative moyenne",
    "abstract": "La température moyenne des rayonnements solaires et thermiques incidents sur un corps à l'extérieur."
  },
<<<<<<< HEAD
  "KBDI": {
    "long_name": "Indice de sécheresse de Keetch-Byran",
    "description": "Quantité d'eau nécessaire pour ramener le sol à pleine capacité.",
    "title": "Indice de sécheresse de Keetch-Byran (KBDI) pour le déficit en humidité du sol.",
    "abstract": "Le KDBI indique la quantité d'eau nécessaire pour ramener la quantité d'humidité du sol à pleine capacité. Il est utile au calul du FFDI."
  },
  "DF": {
    "long_name": "Facteur de sécheresse de Griffiths",
    "description": "Évaluation numérique de la disponibilité de combustible dans la litière profonde.",
    "title": "Facteur de sécheresse de Griffiths basé sur le deficit en humidité du sol.",
    "abstract": "Le facteur de sécheresse est un indicateur numérique de la disponibilité du combustible à feu de forêt dans les couches profondes du sol. Il est utile au calcul de l'indice de danger de feu de forêt McArthur."
  },
  "FFDI": {
    "long_name": "Indice de danger de feu de forêt McArthur",
    "description": "Évaluation numérique du danger potentiel d'un feu de forêt.",
    "title": "Indice de danger de feu de forêt McArthur (FFDI)",
    "abstract": "Le FFDI est un indicateur numérique du danger potentiel d'un feu de forêt."
=======
  "SHORTWAVE_RADIATION_UPWARDS_FROM_NET_DOWNWARD": {
    "long_name": "Calcul du flux radiatif d'ondes courtes ascendantes à partir des flux nets d'ondes courtes de surface et d'ondes courtes de surface descendantes",
    "description": "Le calcul du flux radiatif d'ondes courtes ascendantes à partir des flux nets d'ondes courtes de surface et d'ondes courtes de surface descendantes.",
    "title": "Rayonnement des courtes ondes vers le haut",
    "abstract": "Le calcul du flux radiatif d'ondes courtes ascendantes à partir des flux nets d'ondes courtes de surface et d'ondes courtes de surface descendantes."
  },
  "LONGWAVE_RADIATION_UPWARDS_FROM_NET_DOWNWARDS": {
    "long_name": "Calcul du flux radiatif des ondes longues ascendantes à partir des flux nets des ondes longues de surface et des flux des ondes longues de surface descendantes",
    "description": "Le calcul du flux radiatif des ondes longues ascendantes à partir des flux nets des ondes longues de surface et des flux des ondes longues de surface descendantes.",
    "title": "Rayonnement à ondes longues vers le haut",
    "abstract": "Le calcul du flux radiatif des ondes longues ascendantes à partir des flux nets des ondes longues de surface et des flux des ondes longues de surface descendantes."
>>>>>>> fe1bebb9
  }
}<|MERGE_RESOLUTION|>--- conflicted
+++ resolved
@@ -1134,7 +1134,6 @@
     "title": "Température radiative moyenne",
     "abstract": "La température moyenne des rayonnements solaires et thermiques incidents sur un corps à l'extérieur."
   },
-<<<<<<< HEAD
   "KBDI": {
     "long_name": "Indice de sécheresse de Keetch-Byran",
     "description": "Quantité d'eau nécessaire pour ramener le sol à pleine capacité.",
@@ -1152,18 +1151,17 @@
     "description": "Évaluation numérique du danger potentiel d'un feu de forêt.",
     "title": "Indice de danger de feu de forêt McArthur (FFDI)",
     "abstract": "Le FFDI est un indicateur numérique du danger potentiel d'un feu de forêt."
-=======
+  },
   "SHORTWAVE_RADIATION_UPWARDS_FROM_NET_DOWNWARD": {
-    "long_name": "Calcul du flux radiatif d'ondes courtes ascendantes à partir des flux nets d'ondes courtes de surface et d'ondes courtes de surface descendantes",
-    "description": "Le calcul du flux radiatif d'ondes courtes ascendantes à partir des flux nets d'ondes courtes de surface et d'ondes courtes de surface descendantes.",
-    "title": "Rayonnement des courtes ondes vers le haut",
-    "abstract": "Le calcul du flux radiatif d'ondes courtes ascendantes à partir des flux nets d'ondes courtes de surface et d'ondes courtes de surface descendantes."
+    "long_name": "Rayonnement de courtes longueurs d'onde ascendant",
+    "description": "Calcul du rayonnement de courtes longueurs d'onde ascendant à partir du rayonnement de courtes longueurs d'onde net et descendant.",
+    "title": "Rayonnement de courtes longueurs d'onde ascendant",
+    "abstract": "Calcul du rayonnement de courtes longueurs d'onde ascendant à partir du rayonnement de courtes longueurs d'onde net et descendant."
   },
   "LONGWAVE_RADIATION_UPWARDS_FROM_NET_DOWNWARDS": {
-    "long_name": "Calcul du flux radiatif des ondes longues ascendantes à partir des flux nets des ondes longues de surface et des flux des ondes longues de surface descendantes",
-    "description": "Le calcul du flux radiatif des ondes longues ascendantes à partir des flux nets des ondes longues de surface et des flux des ondes longues de surface descendantes.",
-    "title": "Rayonnement à ondes longues vers le haut",
-    "abstract": "Le calcul du flux radiatif des ondes longues ascendantes à partir des flux nets des ondes longues de surface et des flux des ondes longues de surface descendantes."
->>>>>>> fe1bebb9
+    "long_name": "Rayonnement de grandes longueurs d'onde ascendant",
+    "description": "Calcul du rayonnement de grandes longueurs d'onde ascendant à partir du rayonnement de grandes longueurs d'onde net et descendant.",
+    "title": "Rayonnement de grandes longueurs d'onde ascendant",
+    "abstract": "Calcul du rayonnement de grandes longueurs d'onde ascendant à partir du rayonnement de grandes longueurs d'onde net et descendant."
   }
 }