import numpy as np
import xarray as xr
from scipy.interpolate import griddata
from scipy.stats import gamma


MULTIPLICATIVE = "*"
ADDITIVE = "+"


def _adjust_freq_1d(sm, ob, thresh=0):
    """Adjust freq on 1D timeseries"""
    # Frequency of values below threshold in obs
    o = ob[~np.isnan(ob)]
    s = sm[~np.isnan(sm)]

    below = o < thresh
    ndO = below.sum().astype(int)  # Number of dry days in obs

    # Target number of values below threshold in sim to match obs frequency
    ndSo = np.ceil(s.size * ndO / o.size).astype(int)

    # Sort sim values
    ind_sort = np.argsort(s)
    Ss = s[ind_sort]

    # Last precip value in sim that should be 0
    # if ndSo > 0:
    #     Sth = Ss[min(ndSo, s.size) - 1]
    # else:
    #     Sth = np.nan

    # Where precip values are under thresh but shouldn't (Indices Wrong)
    iw = np.where(Ss[ndSo:] < thresh)[0] + ndSo

    if iw.size > 0:
        Os = np.sort(o)
        # Linear mapping between Os and Ss if size don't match
        iwO = np.ceil(o.size * iw.max() / s.size).astype(int)
        # Values in obs corresponding to small precips
        auxo = Os[ndO : iwO + 1]
        if np.unique(auxo).size > 6:
            gamA, gamLoc, gamShape = gamma.fit(auxo)
            Ss[ndSo : iw.max() + 1] = gamma.rvs(
                gamA, loc=gamLoc, scale=gamShape, size=iw.size
            )
        else:
            Ss[ndSo : iw.max() + 1] = auxo.mean()
        Ss = np.sort(Ss)

    if ndO > 0:
        Ss[:ndSo] = 0

    ind_unsort = np.empty_like(ind_sort)
    ind_unsort[ind_sort] = np.arange(ind_sort.size)

    out = np.full_like(sm, np.nan)
    out[~np.isnan(sm)] = Ss[ind_unsort]
    return out


def _adjust_freq_group(gr, thresh=0, dim="time"):
    """Adjust freq on group"""
    return xr.apply_ufunc(
        _adjust_freq_1d,
        gr.sim,
        gr.obs,
        input_core_dims=[[dim]] * 2,
        output_core_dims=[[dim]],
        vectorize=True,
        keep_attrs=True,
        kwargs={"thresh": thresh},
        dask="parallelized",
        output_dtypes=[gr.sim.dtype],
    )


def adjust_freq(obs, sim, thresh, group):
    """
    Adjust frequency of values under thresh of sim, based on obs

    Parameters
    ----------
    obs : xr.DataArray
      Observed data.
    sim : xr.DataArray
      Simulated data.
    thresh : float
      Threshold below which values are considered null.

    Returns
    -------
    adjusted_sim : xr.DataArray
        Simulated data with the same frequency of values under threshold than obs.
        Adjustement is made group-wise.

    References
    ----------
    Themeßl et al. (2012)
    """
    return group_apply(
        _adjust_freq_group,
        xr.Dataset(data_vars={"sim": sim, "obs": obs}),
        group,
        thresh=thresh,
    )


def parse_group(group):
    """Return dimension and property."""
    if "." in group:
        return group.split(".")
    else:
        return group, None


# TODO: When ready this should be a method of a Grouping object
def group_apply(func, x, group, window=1, grouped_args=None, **kwargs):
    """Group values by time, then compute function.

    Parameters
    ----------
    func : str
      DataArray method applied to each group.
    x : DataArray
      Data.
    group : {'time.season', 'time.month', 'time.dayofyear', 'time'}
      Grouping criterion. If only coordinate is given (e.g. 'time') no grouping will be done.
    window : int
      Length of the rolling window centered around the time of interest used to estimate the quantiles. This is mostly
      useful for time.dayofyear grouping.
    grouped_args : Sequence of DataArray
      Args passed here are results from a previous groupby that contain the "prop" dim, but not "dim" (ex: "month", but not "time")
      Before func is called on a group, the corresponding slice of each grouped_args will be extracted and passed as args to func.
      Useful for using precomputed results.
    **kwargs : dict
      Arguments passed to function.

    Returns
    -------

    """
    dim, prop = parse_group(group)

    dims = dim
    if "." in group:
        if window > 1:
            # Construct rolling window
            x = x.rolling(center=True, **{dim: window}).construct(window_dim="window")
            dims = ("window", dim)

        sub = x.groupby(group)

    else:
        sub = x

    def wrap_func_with_grouped_args(func):
        def call_func_with_grouped_element(dsgr, *grouped, **kwargs):
            # For each element in grouped, we extract the correspong slice for the current group
            # TODO: Is there any better way to get the label of the current group??
            if prop is not None:
                label = getattr(dsgr[dim][0].dt, prop)
            else:
                label = dsgr[group][0]
            elements = [arg.sel({prop or group: label}) for arg in grouped]
            return func(dsgr, *elements, **kwargs)

        return call_func_with_grouped_element

    if isinstance(func, str):
        out = getattr(sub, func)(dim=dims, **kwargs)
    else:
        if grouped_args is not None:
            func = wrap_func_with_grouped_args(func)
        out = sub.map(func, args=grouped_args or [], dim=dims, **kwargs)

    # Save input parameters as attributes of output DataArray.
    out.attrs["group"] = group
    out.attrs["window"] = window

    # If the grouped operation did not reduce the array, the result is sometimes unsorted along dim
    if dim in out.dims:
        out = out.sortby(dim)
    return out


def get_correction(x, y, kind):
    """Return the additive or multiplicative correction factor."""
    with xr.set_options(keep_attrs=True):
        if kind == ADDITIVE:
            out = y - x
        elif kind == MULTIPLICATIVE:
            out = y / x
        else:
            raise ValueError("kind must be + or *.")

    out.attrs["kind"] = kind
    return out


def broadcast(grouped, x, interp=False, sel=None):
    dim, prop = parse_group(grouped.group)

    if sel is None:
        sel = {}

    if prop is not None:
        sel.update({prop: get_index(x, dim, prop, interp)})

        # Extract the correct mean factor for each time step.
        if interp:  # Interpolate both the time group and the quantile.
            return grouped.interp(sel)
        else:  # Find quantile for nearest time group and quantile.
            return grouped.sel(sel, method="nearest")
    else:
        return grouped


def apply_correction(x, factor, kind=None):

    kind = kind or factor.get("kind", None)
    with xr.set_options(keep_attrs=True):
        if kind == ADDITIVE:
            out = x + factor
        elif kind == MULTIPLICATIVE:
            out = x * factor
        else:
            raise ValueError

    # PB: I believe the next line should be done by the correcter itself, there might be more steps before its really bias corrected
    # out.attrs["bias_corrected"] = True
    return out


<<<<<<< HEAD
def equally_spaced_nodes(n, eps=1e-4):
=======
def invert(x, kind):
    kind = kind or x.get("kind", None)
    with xr.set_options(keep_attrs=True):
        if kind == ADDITIVE:
            return -x
        elif kind == MULTIPLICATIVE:
            return 1 / x
        else:
            raise ValueError


def nodes(n, eps=1e-4):
>>>>>>> 3da0e5c4
    """Return nodes with `n` equally spaced points within [0, 1] plus two end-points.

    Parameters
    ----------
    n : int
      Number of equally spaced nodes.
    eps : float, None
      Distance from 0 and 1 of end nodes. If None, do not add endpoints.

    Returns
    -------
    array
      Nodes between 0 and 1.

    Notes
    -----
    For n=4, eps=0 :  0---x------x------x------x---1
    """
    dq = 1 / n / 2
    q = np.linspace(dq, 1 - dq, n)
    if eps is None:
        return q
    return sorted(np.append([eps, 1 - eps], q))


# TODO: use xr.pad once it's implemented.
def add_cyclic_bounds(da, att):
    """Reindex an array to include the last slice at the beginning
    and the first at the end.

    This is done to allow interpolation near the end-points.

    Parameters
    ----------
    da : Union[xr.DataArray, xr.Dataset]
        An array or a dataset
    att : str
        The name of the coordinate to make cyclic

    Returns
    -------
    Union[xr.DataArray, xr.Dataset]
        da but with the last element along att prepended and the last one appended.
    """
    gc = da.coords[att]
    i = np.concatenate(([-1], range(len(gc)), [0]))
    qmf = da.reindex({att: gc[i]})
    return qmf


# TODO: use xr.pad once it's implemented.
# Rename to extrapolate_q ?
# TODO: improve consistency with extrapolate_qm
def add_q_bounds(qmf, method="constant"):
    """Reindex the scaling factors to set the quantile at 0 and 1 to the first and last quantile respectively.

    This is a naive approach that won't work well for extremes.
    """
    att = "quantile"
    q = qmf.coords[att]
    i = np.concatenate(([0], range(len(q)), [-1]))
    qmf = qmf.reindex({att: q[i]})
    if method == "constant":
        qmf.coords[att] = np.concatenate(([0], q, [1]))
    else:
        raise ValueError
    return qmf


def get_index(da, dim, prop, interp):
    # Compute the `dim` value for indexing along grouping dimension.
    # TODO: Adjust for different calendars if necessary.

    if prop == "season" and interp:
        raise NotImplementedError

    ind = da.indexes[dim]
    i = getattr(ind, prop)

    if interp:
        if dim == "time":
            if prop == "month":
                i = ind.month - 0.5 + ind.day / ind.daysinmonth
            elif prop == "dayofyear":
                i = ind.dayofyear
            else:
                raise NotImplementedError

    xi = xr.DataArray(
        i, dims=dim, coords={dim: da.coords[dim]}, name=dim + " group index"
    )

    # Expand dimensions of index to match the dimensions of xq
    # We want vectorized indexing with no broadcasting
    return xi.expand_dims(**{k: v for (k, v) in da.coords.items() if k != dim})


def reindex(qm, xq, extrapolation="constant"):
    """Create a mapping between x values and y values based on their respective quantiles.

    Parameters
    ----------
    qm : xr.DataArray
      Quantile correction factors.
    xq : xr.DataArray
      Quantiles for source array (historical simulation).
    extrapolation : {"constant"}
      Method to extrapolate outside the estimated quantiles.

    Returns
    -------
    xr.DataArray
      Quantile correction factors whose quantile coordinates have been replaced by corresponding x values.


    Notes
    -----
    The original qm object has `quantile` coordinates and some grouping coordinate (e.g. month). This function
    reindexes the array based on the values of x, instead of the quantiles. Since the x values are different from
    group to group, the index can get fairly large.
    """
    dim, prop = parse_group(xq.group)
    if prop is None:
        q, x = extrapolate_qm(qm, xq, extrapolation)
        out = q.rename({"quantile": "x"}).assign_coords(x=x.values)

    else:
        # Interpolation from quantile to values.
        def func(d):
            q, x = extrapolate_qm(d.qm, d.xq, extrapolation)
            return xr.DataArray(
                dims="x",
                data=np.interp(newx, x, q, left=np.nan, right=np.nan),
                coords={"x": newx},
            )

        ds = xr.Dataset({"xq": xq, "qm": qm})
        gr = ds.groupby(prop)

        # X coordinates common to all groupings
        xs = list(map(lambda g: extrapolate_qm(g[1].qm, g[1].xq, extrapolation)[1], gr))
        newx = np.unique(np.concatenate(xs))
        out = gr.map(func, shortcut=True)

    out.attrs = qm.attrs
    out.attrs["quantile"] = qm.coords["quantile"].values
    return out


def extrapolate_qm(qm, xq, method="constant"):
    """Extrapolate quantile correction factors beyond the computed quantiles.

    Parameters
    ----------
    qm : xr.DataArray
      Correction factors over `quantile` coordinates.
    xq : xr.DataArray
      Values at each `quantile`.
    method : {"constant"}
      Extrapolation method. See notes below.

    Returns
    -------
    DataArray, DataArray
        Extrapolated correction factors and x-values.

    Notes
    -----
    nan
      Estimating values above or below the computed values will return a NaN.
    constant
      The correction factor above and below the computed values are equal to the last and first values
      respectively.
    constant_iqr
      Same as `constant`, but values are set to NaN if farther than one interquartile range from the min and max.
    """
    if method == "nan":
        return qm, xq

    elif method == "constant":
        q_l, q_r = [0,], [1,]
        x_l, x_r = [-np.inf,], [np.inf,]
        qm_l, qm_r = qm.isel(quantile=0), qm.isel(quantile=-1)

    elif (
        method == "constant_iqr"
    ):  # This won't work because add_endpoints does not support mixed y (float and DA)
        raise NotImplementedError
        # iqr = np.diff(xq.interp(quantile=[0.25, 0.75]))[0]
        # ql, qr = [0, 0], [1, 1]
        # xl, xr = [-np.inf, xq.isel(quantile=0) - iqr], [xq.isel(quantile=-1) + iqr, np.inf]
        # qml, qmr = [np.nan, qm.isel(quantile=0)], [qm.isel(quantile=-1), np.nan]
    else:
        raise ValueError

    qm = add_endpoints(qm, left=[x_l, qm_l], right=[x_r, qm_r])
    xq = add_endpoints(xq, left=[q_l, x_l], right=[q_r, x_r])

    return qm, xq


def add_endpoints(da, left, right, dim="quantile"):
    """Add left and right endpoints to a DataArray.

    Parameters
    ----------
    da : DataArray
      Source array.
    left : [x, y]
      Values to prepend
    right : [x, y]
      Values to append.
    dim : str
      Dimension along which to add endpoints.
    """
    elems = []
    for (x, y) in (left, right):
        if isinstance(y, xr.DataArray):
            if "quantile" not in y.dims:
                y = y.expand_dims("quantile")
            y.assign_coords(quantile=x)
        else:
            y = xr.DataArray(y, coords={dim: x}, dims=(dim,))
        elems.append(y)
    l, r = elems
    return xr.concat((l, da, r), dim=dim)


# TODO: Would need to set right and left values.
def interp_quantiles(x, g, xq, yq, dim="time", group=None, method="linear"):
    def _interp_quantiles_2D(newx, newg, oldx, oldg, oldy):
        if newx.ndim > 1:
            out = np.empty_like(newx)
            for idx in np.ndindex(*newx.shape[:-1]):
                out[idx] = _interp_quantiles_2D(
                    newx[idx], newg, oldx[idx], oldg, oldy[idx]
                )
            return out

        return griddata(
            (oldx.flatten(), oldg.flatten()),
            oldy.flatten(),
            (newx, newg),
            method=method,
        )

    return xr.apply_ufunc(
        _interp_quantiles_2D,
        x,
        g,
        xq,
        xq[group].expand_dims(quantile=xq.coords["quantile"]),
        yq,
        input_core_dims=[
            [dim],
            [dim],
            [group, "quantile"],
            [group, "quantile"],
            [group, "quantile"],
        ],
        output_core_dims=[[dim]],
        dask="parallelized",
        output_dtypes=[np.float],
    )


def jitter_under_thresh(x, thresh):
    """Add a small noise to values smaller than threshold."""
    epsilon = np.finfo(x.dtype).eps
    jitter = np.random.uniform(low=epsilon, high=thresh, size=x.shape)
    return x.where(~(x < thresh & x.notnull()), jitter)<|MERGE_RESOLUTION|>--- conflicted
+++ resolved
@@ -217,7 +217,6 @@
 
 
 def apply_correction(x, factor, kind=None):
-
     kind = kind or factor.get("kind", None)
     with xr.set_options(keep_attrs=True):
         if kind == ADDITIVE:
@@ -232,9 +231,6 @@
     return out
 
 
-<<<<<<< HEAD
-def equally_spaced_nodes(n, eps=1e-4):
-=======
 def invert(x, kind):
     kind = kind or x.get("kind", None)
     with xr.set_options(keep_attrs=True):
@@ -246,8 +242,7 @@
             raise ValueError
 
 
-def nodes(n, eps=1e-4):
->>>>>>> 3da0e5c4
+def equally_spaced_nodes(n, eps=1e-4):
     """Return nodes with `n` equally spaced points within [0, 1] plus two end-points.
 
     Parameters
@@ -428,8 +423,8 @@
         return qm, xq
 
     elif method == "constant":
-        q_l, q_r = [0,], [1,]
-        x_l, x_r = [-np.inf,], [np.inf,]
+        q_l, q_r = [0], [1]
+        x_l, x_r = [-np.inf], [np.inf]
         qm_l, qm_r = qm.isel(quantile=0), qm.isel(quantile=-1)
 
     elif (
