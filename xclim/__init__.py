# -*- coding: utf-8 -*-

"""Top-level package for xclim."""

__author__ = """Travis Logan"""
__email__ = 'logan.travis@ouranos.ca'
__version__ = '0.6-alpha'

from functools import partial
from . import indices
# from .stats import fit, test


def build_module(name, objs, doc='', source=None, mode='ignore'):
    """Create a module from imported objects.

    Parameters
    ----------
    name : str
      New module name.
    objs : dict
      Dictionary of the objects (or their name) to import into the module,
      keyed by the name they will take in the created module.
    doc : str
      Docstring of the new module.
    source : Module object
      Module where objects are defined if not explicitly given.
    mode : {'raise', 'warn', 'ignore'}
      How to deal with missing objects.


    Returns
    -------
    ModuleType
      A module built from a list of objects' name.

    """
    import types
    import warnings

    try:
        out = types.ModuleType(name, doc)
    except TypeError:
        msg = "Module '{}' is not properly formatted".format(name)
        raise TypeError(msg)

    for key, obj in objs.items():
        if isinstance(obj, str) and source is not None:
            module_mappings = getattr(source, obj, None)
        else:
            module_mappings = obj

        if module_mappings is None:
            msg = "{} has not been implemented.".format(obj)
            if mode == 'raise':
                raise NotImplementedError(msg)
            elif mode == 'warn':
                warnings.warn(msg)
                raise Warning(msg)

        else:
<<<<<<< HEAD
            out.__dict__[key] = f
            try:
                f.__module__ = 'xclim.'+name
            except AttributeError:
                msg = "{} is not a function".format(f)
                raise AttributeError(msg)
=======
            out.__dict__[key] = module_mappings
            module_mappings.__module__ = 'xclim.'+name
>>>>>>> 575a9759

    return out


def __build_icclim(mode='warn'):
    import sys
    #  ['TG', 'TX', 'TN', 'TXx', 'TXn', 'TNx', 'TNn', 'SU', 'TR', 'CSU', 'GD4', 'FD', 'CFD',
    #   'ID', 'HD17', 'CDD', 'CWD', 'PRCPTOT', 'RR1', 'SDII', 'R10mm', 'R20mm', 'RX1day', 'RX5day',
    #   'SD', 'SD1', 'SD5cm', 'SD50cm', 'DTR', 'ETR', 'vDTR', 'TG10p', 'TX10p', 'TN10p', 'TG90p',
    #   'TX90p', 'TN90p', 'WSDI', 'CSDI', 'R75p', 'R75pTOT', 'R95p', 'R95pTOT', 'R99p', 'R99pTOT']

    # Use partials to specify default value ?
    # TODO : Complete mappings for ICCLIM indices
    mapping = {'TG': indices.tg_mean,
               'TX': indices.tx_mean,
               'TN': indices.tn_mean,
               'TXx': indices.tx_max,
               'TXn': indices.tx_min,
               'TNx': indices.tn_max,
               'TNn': indices.tn_min,
               'SU': indices.summer_days,
               'TR': indices.tropical_nights,
               'GD4': partial(indices.growing_degree_days, thresh=4),
               'FD': indices.frost_days,
               'CFD': indices.consecutive_frost_days,
               'GSL': indices.growing_season_length,
               'ID': indices.ice_days,
               'HD17': indices.heating_degree_days,
               # 'CDD': indices.consecutive_dry_days,
               'CWD': indices.consecutive_wet_days,
               # 'PRCPTOT': indices.prec_total,
               # 'RR1': indices.wet_days,
               'DTR': indices.daily_temperature_range, }

    mod = build_module('icclim', mapping, doc="""ICCLIM indices""", mode=mode)
    sys.modules['xclim.icclim'] = mod
    return mod


icclim = __build_icclim('ignore')<|MERGE_RESOLUTION|>--- conflicted
+++ resolved
@@ -59,18 +59,12 @@
                 raise Warning(msg)
 
         else:
-<<<<<<< HEAD
-            out.__dict__[key] = f
+            out.__dict__[key] = module_mappings
             try:
-                f.__module__ = 'xclim.'+name
+                module_mappings.__module__ = 'xclim.'+name
             except AttributeError:
-                msg = "{} is not a function".format(f)
+                msg = "{} is not a function".format(module_mappings)
                 raise AttributeError(msg)
-=======
-            out.__dict__[key] = module_mappings
-            module_mappings.__module__ = 'xclim.'+name
->>>>>>> 575a9759
-
     return out
 
 
