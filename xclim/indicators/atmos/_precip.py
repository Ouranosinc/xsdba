--- conflicted
+++ resolved
@@ -1,12 +1,8 @@
 """Precipitation indicator definitions."""
 from __future__ import annotations
 
-<<<<<<< HEAD
-import warnings
 from inspect import _empty  # noqa
 
-=======
->>>>>>> fd071c6a
 from xclim import indices
 from xclim.core import cfchecks
 from xclim.core.indicator import (
