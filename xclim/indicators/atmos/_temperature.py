--- conflicted
+++ resolved
@@ -911,14 +911,12 @@
     units="",
     long_name="Huglin heliothermal index",
     description="Heat-summation index for agroclimatic suitability estimation, developed specifically for viticulture. "
-<<<<<<< HEAD
     "Computed with {method} formula (Summation of ((Tmin + Tmax)/2 - {thresh}) * k), where coefficient (`k`) is a "
-    "latitude-based day-length for days typically between 1 April and 30 September.",
-=======
-    "Considers daily Tmin and Tmax with a base of {thresh}, typically between 1 April and 30 September. "
-    "Integrates a day-length coefficient calculation for higher latitudes. "
+    "latitude-based day-length for days typically between 1 April and 30 September. "
     "Metric originally published in Huglin (1978). Day-length coefficient based on Hall & Jones (2010).",
->>>>>>> b3221abd
+    abstract="Heat-summation index for agroclimatic suitability estimation, developed specifically for viticulture. "
+    "Considers daily Tmin and Tmax with a base of {thresh}, typically between 1 April and 30 September, and "
+    "integrates a day-length coefficient calculation for higher latitudes."
     cell_methods="",
     var_name="hi",
     compute=indices.huglin_index,
@@ -931,15 +929,12 @@
     units="K days",
     long_name="Biologically effective degree days",
     description="Heat-summation index for agroclimatic suitability estimation, developed specifically for viticulture. "
-<<<<<<< HEAD
     "Computed with {method} formula (Summation of min((max((Tmin + Tmax)/2 - {thresh_tasmin}, 0) * k) + TR_adj, 9°C), "
-    "where coefficient (`k`) is a latitude-based day-length for days between {start_date} and {end_date}).",
-=======
-    "Considers daily Tmin and Tmax with a base of {thresh_tasmin} between 1 April and 31 October, with a maximum daily "
-    "value for degree days (typically 9°C). It also integrates a modification coefficient for latitudes "
-    "between 40°N and 50°N as well as swings in daily temperature range. "
-    "Original formula published in Gladstones, 1992.",
->>>>>>> b3221abd
+    "where coefficient (`k`) is a latitude-based day-length for days between {start_date} and {end_date}). "
+    "Original formula published in Gladstones, 1992."
+    abstract="Considers daily Tmin and Tmax with a base of {thresh_tasmin} between 1 April and 31 October, with a maximum daily "
+    "value for degree days (typically 9°C), and integrates a modification coefficient for latitudes "
+    "between 40°N and 50°N as well as swings in daily temperature range. ",
     cell_methods="",
     var_name="bedd",
     compute=indices.biologically_effective_degree_days,
@@ -952,18 +947,15 @@
     units="K days",
     long_name="Effective growing degree days",
     description="Heat-summation index for agroclimatic suitability estimation."
-<<<<<<< HEAD
     "Computed with {method} formula (Summation of max((Tmin + Tmax)/2 - {thresh}, 0) between dynamically-determined "
     "growing season start and end dates. The 'bootsma' method uses a 10-day average temperature above {thresh} to "
     "identify a start date, while the 'qian' method uses a weighted mean average above {thresh} over 5 days to "
-    "determine start date. The end date of the growing season is the date of first fall frost (Tmin < 0°C).",
-=======
-    "Considers daily Tmin and Tmax with a base of {thresh} between dynamically-determined growing season start"
+    "determine start date. The end date of the growing season is the date of first fall frost (Tmin < 0°C). " 
+    "Original formula published in Bootsma et al. 2005.",
+    abstract="Considers daily Tmin and Tmax with a base of {thresh} between dynamically-determined growing season start"
     "and end dates. The 'bootsma' method uses a 10-day average temperature above {thresh} to identify a start date, "
     "while the 'qian' method uses a weighted mean average above {thresh} over 5 days to determine start date. "
-    "The end date of the growing season is the date of first fall frost (Tmin < 0°C). "
-    "Original formula published in Bootsma et al. 2005.",
->>>>>>> b3221abd
+    "The end date of the growing season is the date of first fall frost (Tmin < 0°C)."
     cell_methods="",
     var_name="egdd",
     compute=indices.effective_growing_degree_days,
