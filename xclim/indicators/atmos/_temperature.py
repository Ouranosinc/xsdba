"""Temperature indicator definitions."""
from __future__ import annotations

from inspect import _empty  # noqa

from xclim import indices
from xclim.core import cfchecks
from xclim.core.indicator import Daily, Indicator, ResamplingIndicatorWithIndexing
from xclim.core.utils import InputKind

__all__ = [
    "tn_days_above",
    "tn_days_below",
    "tg_days_above",
    "tg_days_below",
    "tx_days_above",
    "tx_days_below",
    "tx_tn_days_above",
    "heat_wave_frequency",
    "heat_wave_max_length",
    "heat_wave_total_length",
    "heat_wave_index",
    "hot_spell_frequency",
    "hot_spell_max_length",
    "tg_max",
    "tg_mean",
    "tg_min",
    "tg10p",
    "tg90p",
    "tn_min",
    "tn_max",
    "tn_mean",
    "tn10p",
    "tn90p",
    "tx_min",
    "tx_max",
    "tx_mean",
    "tx10p",
    "tx90p",
    "daily_temperature_range",
    "max_daily_temperature_range",
    "daily_temperature_range_variability",
    "extreme_temperature_range",
    "cold_spell_duration_index",
    "cold_spell_days",
    "cold_spell_frequency",
    "cool_night_index",
    "daily_freezethaw_cycles",
    "freezethaw_spell_frequency",
    "freezethaw_spell_max_length",
    "freezethaw_spell_mean_length",
    "cooling_degree_days",
    "heating_degree_days",
    "growing_degree_days",
    "thawing_degree_days",
    "freezing_degree_days",
    "frost_season_length",
    "freshet_start",
    "frost_days",
    "last_spring_frost",
    "first_day_below",
    "first_day_above",
    "ice_days",
    "consecutive_frost_days",
    "maximum_consecutive_frost_free_days",
    "frost_free_season_start",
    "frost_free_season_end",
    "frost_free_season_length",
    "growing_season_start",
    "growing_season_end",
    "growing_season_length",
    "tropical_nights",
    "degree_days_exceedance_date",
    "warm_spell_duration_index",
    "maximum_consecutive_warm_days",
    "fire_season",
    "huglin_index",
    "biologically_effective_degree_days",
    "latitude_temperature_index",
]


# We need to declare the class here so that the `atmos` realm is automatically detected.
class Temp(Daily):
    """Indicators involving daily temperature."""


class TempWithIndexing(ResamplingIndicatorWithIndexing):
    """Indicators involving daily temperature and adding an indexing possibility."""

    src_freq = "D"


tn_days_above = TempWithIndexing(
    identifier="tn_days_above",
    units="days",
    standard_name="number_of_days_with_air_temperature_above_threshold",
    long_name="Number of days with Tmin above threshold",
    description="{freq} number of days where daily minimum temperature exceeds {thresh}.",
    cell_methods="time: sum over days",
    compute=indices.tn_days_above,
)

tn_days_below = TempWithIndexing(
    identifier="tn_days_below",
    units="days",
    standard_name="number_of_days_with_air_temperature_below_threshold",
    long_name="Number of days with Tmin below threshold",
    description="{freq} number of days where daily minimum temperature is below {thresh}.",
    cell_methods="time: sum over days",
    compute=indices.tn_days_below,
)

tg_days_above = TempWithIndexing(
    identifier="tg_days_above",
    units="days",
    standard_name="number_of_days_with_air_temperature_above_threshold",
    long_name="Number of days with Tmean above threshold",
    description="{freq} number of days where daily mean temperature exceeds {thresh}.",
    cell_methods="time: sum over days",
    compute=indices.tg_days_above,
)

tg_days_below = TempWithIndexing(
    identifier="tg_days_below",
    units="days",
    standard_name="number_of_days_with_air_temperature_below_threshold",
    long_name="Number of days with Tmean below threshold",
    description="{freq} number of days where daily mean temperature is below {thresh}.",
    cell_methods="time: sum over days",
    compute=indices.tg_days_below,
)

tx_days_above = TempWithIndexing(
    identifier="tx_days_above",
    units="days",
    standard_name="number_of_days_with_air_temperature_above_threshold",
    long_name="Number of days with Tmax above threshold",
    description="{freq} number of days where daily maximum temperature exceeds {thresh}.",
    cell_methods="time: sum over days",
    compute=indices.tx_days_above,
)

tx_days_below = TempWithIndexing(
    identifier="tx_days_below",
    units="days",
    standard_name="number_of_days_with_air_temperature_below_threshold",
    long_name="Number of days with Tmax below threshold",
    description="{freq} number of days where daily max temperature is below {thresh}.",
    cell_methods="time: sum over days",
    compute=indices.tx_days_below,
)

tx_tn_days_above = TempWithIndexing(
    identifier="tx_tn_days_above",
    units="days",
    standard_name="number_of_days_with_air_temperature_above_threshold",
    long_name="Number of days with Tmax above a specified threshold and Tmin above a specified threshold",
    description="{freq} number of days where daily maximum temperature exceeds {thresh_tasmax} and minimum temperature "
    "exceeds {thresh_tasmin}.",
    cell_methods="",
    compute=indices.tx_tn_days_above,
)


heat_wave_frequency = Temp(
    identifier="heat_wave_frequency",
    units="",
    standard_name="heat_wave_events",
    long_name="Number of heat wave events",
    description="{freq} number of heat wave events over a given period. An event occurs when the minimum and maximum "
    "daily temperature both exceeds specific thresholds : (Tmin > {thresh_tasmin} and Tmax > {thresh_tasmax}) over a "
    "minimum number of days ({window}).",
    cell_methods="",
    keywords="health,",
    compute=indices.heat_wave_frequency,
)

heat_wave_max_length = Temp(
    identifier="heat_wave_max_length",
    units="days",
    standard_name="spell_length_of_days_with_air_temperature_above_threshold",
    long_name="Maximum length of heat wave events",
    description="{freq} maximum length of heat wave events occurring in a given period. An event occurs when the "
    "minimum and maximum daily temperature both exceeds specific thresholds (Tmin > {thresh_tasmin} and Tmax > "
    "{thresh_tasmax}) over a minimum number of days ({window}).",
    cell_methods="",
    keywords="health,",
    compute=indices.heat_wave_max_length,
)

heat_wave_total_length = Temp(
    identifier="heat_wave_total_length",
    units="days",
    standard_name="spell_length_of_days_with_air_temperature_above_threshold",
    long_name="Total length of heat wave events",
    description="{freq} total length of heat wave events occurring in a given period. An event occurs when the minimum "
    "and maximum daily temperature both exceeds specific thresholds (Tmin > {thresh_tasmin} and Tmax > "
    "{thresh_tasmax}) over a minimum number of days ({window}).",
    cell_methods="",
    keywords="health,",
    compute=indices.heat_wave_total_length,
)


heat_wave_index = Temp(
    identifier="heat_wave_index",
    units="days",
    standard_name="heat_wave_index",
    long_name="Number of days that are part of a heatwave",
    description="{freq} number of days that are part of a heatwave, defined as five or more consecutive days "
    "over {thresh}.",
    cell_methods="",
    compute=indices.heat_wave_index,
)


hot_spell_frequency = Temp(
    identifier="hot_spell_frequency",
    units="",
    standard_name="hot_spell_events",
    long_name="Number of hot spell events",
    description="{freq} number of hot spell events over a given period. An event occurs when the maximum daily "
    "temperature exceeds a specific threshold: (Tmax > {thresh_tasmax}) over a minimum number of days ({window}).",
    cell_methods="",
    keywords="health,",
    compute=indices.hot_spell_frequency,
)

hot_spell_max_length = Temp(
    identifier="hot_spell_max_length",
    units="days",
    standard_name="spell_length_of_days_with_air_temperature_above_threshold",
    long_name="Maximum length of hot spell events",
    description="{freq} maximum length of hot spell events occurring in a given period. An event occurs when the "
    "maximum daily temperature exceeds a specific threshold: (Tmax > {thresh_tasmax}) over a minimum number of days "
    "({window}).",
    cell_methods="",
    keywords="health,",
    compute=indices.hot_spell_max_length,
)

tg_mean = TempWithIndexing(
    identifier="tg_mean",
    units="K",
    standard_name="air_temperature",
    long_name="Mean daily mean temperature",
    description="{freq} mean of daily mean temperature.",
    cell_methods="time: mean over days",
    compute=indices.tg_mean,
)

tg_max = TempWithIndexing(
    identifier="tg_max",
    units="K",
    standard_name="air_temperature",
    long_name="Maximum daily mean temperature",
    description="{freq} maximum of daily mean temperature.",
    cell_methods="time: maximum over days",
    compute=indices.tg_max,
)

tg_min = TempWithIndexing(
    identifier="tg_min",
    units="K",
    standard_name="air_temperature",
    long_name="Minimum daily mean temperature",
    description="{freq} minimum of daily mean temperature.",
    cell_methods="time: minimum over days",
    compute=indices.tg_min,
)

tx_mean = TempWithIndexing(
    identifier="tx_mean",
    units="K",
    standard_name="air_temperature",
    long_name="Mean daily maximum temperature",
    description="{freq} mean of daily maximum temperature.",
    cell_methods="time: mean over days",
    compute=indices.tx_mean,
)

tx_max = TempWithIndexing(
    identifier="tx_max",
    units="K",
    standard_name="air_temperature",
    long_name="Maximum daily maximum temperature",
    description="{freq} maximum of daily maximum temperature.",
    cell_methods="time: maximum over days",
    compute=indices.tx_max,
)

tx_min = TempWithIndexing(
    identifier="tx_min",
    units="K",
    standard_name="air_temperature",
    long_name="Minimum daily maximum temperature",
    description="{freq} minimum of daily maximum temperature.",
    cell_methods="time: minimum over days",
    compute=indices.tx_min,
)

tn_mean = TempWithIndexing(
    identifier="tn_mean",
    units="K",
    standard_name="air_temperature",
    long_name="Mean daily minimum temperature",
    description="{freq} mean of daily minimum temperature.",
    cell_methods="time: mean over days",
    compute=indices.tn_mean,
)

tn_max = TempWithIndexing(
    identifier="tn_max",
    units="K",
    standard_name="air_temperature",
    long_name="Maximum daily minimum temperature",
    description="{freq} maximum of daily minimum temperature.",
    cell_methods="time: maximum over days",
    compute=indices.tn_max,
)

tn_min = TempWithIndexing(
    identifier="tn_min",
    units="K",
    standard_name="air_temperature",
    long_name="Minimum daily minimum temperature",
    description="{freq} minimum of daily minimum temperature.",
    cell_methods="time: minimum over days",
    compute=indices.tn_min,
)

daily_temperature_range = TempWithIndexing(
    title="Mean of daily temperature range.",
    identifier="dtr",
    units="K",
    standard_name="air_temperature",
    long_name="Mean diurnal temperature range",
    description="{freq} mean diurnal temperature range.",
    cell_methods="time range within days time: mean over days",
    compute=indices.daily_temperature_range,
    parameters=dict(op="mean"),
)

max_daily_temperature_range = TempWithIndexing(
    title="Maximum of daily temperature range.",
    identifier="dtrmax",
    units="K",
    standard_name="air_temperature",
    long_name="Maximum diurnal temperature range",
    description="{freq} maximum diurnal temperature range.",
    cell_methods="time range within days time: max over days",
    compute=indices.daily_temperature_range,
    parameters=dict(op="max"),
)

daily_temperature_range_variability = TempWithIndexing(
    identifier="dtrvar",
    units="K",
    standard_name="air_temperature",
    long_name="Mean diurnal temperature range variability",
    description="{freq} mean diurnal temperature range variability (defined as the average day-to-day variation "
    "in daily temperature range for the given time period)",
    cell_methods="time range within days time: difference "
    "over days time: mean over days",
    compute=indices.daily_temperature_range_variability,
)

extreme_temperature_range = TempWithIndexing(
    identifier="etr",
    units="K",
    standard_name="air_temperature",
    long_name="Intra-period extreme temperature range",
    description="{freq} range between the maximum of daily max temperature "
    "(tx_max) and the minimum of daily min temperature (tn_min)",
    compute=indices.extreme_temperature_range,
)

cold_spell_duration_index = Temp(
    identifier="cold_spell_duration_index",
    var_name="csdi_{window}",
    units="days",
    standard_name="cold_spell_duration_index",
    long_name="Number of days part of a percentile-defined cold spell",
    description="{freq} number of days with at least {window} consecutive days where the daily minimum temperature "
    "is below the {tasmin_per_thresh}th percentile(s). A {tasmin_per_window} day(s) window, centered on each calendar "
    "day in the {tasmin_per_period} period, is used to compute the {tasmin_per_thresh}th percentile(s).",
    cell_methods="",
    compute=indices.cold_spell_duration_index,
)

cold_spell_days = Temp(
    identifier="cold_spell_days",
    units="days",
    standard_name="cold_spell_days",
    long_name="Number of days part of a cold spell",
    description="{freq} number of days that are part of a cold spell, defined as {window} "
    "or more consecutive days with mean daily "
    "temperature below {thresh}.",
    cell_methods="",
    compute=indices.cold_spell_days,
)

cold_spell_frequency = Temp(
    identifier="cold_spell_frequency",
    units="",
    standard_name="cold_spell_frequency",
    long_name="Number of cold spell events",
    description="{freq} number cold spell events, defined as {window} or more consecutive days with mean daily "
    "temperature below {thresh}.",
    cell_methods="",
    compute=indices.cold_spell_frequency,
)

cool_night_index = Temp(
    identifier="cool_night_index",
    units="degC",
    long_name="Cool night index",
    # FIXME: Section formatting will shift these month names to all lowercase.
    description="Mean minimum temperature for September (northern hemisphere) or March (southern hemisphere).",
    cell_methods="time: mean over days",
    abstract="A night coolness variable which takes into account the mean minimum night temperatures during the "
    "month when ripening usually occurs beyond the ripening period.",
    allowed_periods=["A"],
    compute=indices.cool_night_index,
)

daily_freezethaw_cycles = TempWithIndexing(
    identifier="dlyfrzthw",
    units="days",
    long_name="Freeze-thaw cycles",
    # FIXME: Section formatting will shift variable names to all lowercase.
    description="{freq} number of days with a diurnal freeze-thaw cycle (Tmax > {thresh_tasmax} and "
    "Tmin <= {thresh_tasmin}).",
    cell_methods="",
    compute=indices.multiday_temperature_swing,
    parameters={
        "op": "sum",
        "window": 1,
        "thresh_tasmax": {"default": "0 degC"},
        "thresh_tasmin": {"default": "0 degC"},
    },
)


freezethaw_spell_frequency = Temp(
    identifier="freezethaw_spell_frequency",
    title="Frequency of freeze-thaw spells",
    units="days",
    long_name="Frequency of freeze-thaw spells",
    # FIXME: Section formatting will shift variable names to all lowercase.
    description="{freq} number of freeze-thaw spells (Tmax > {thresh_tasmax} and Tmin <= {thresh_tasmin}) "
    "for at least {window} consecutive day(s).",
    cell_methods="",
    compute=indices.multiday_temperature_swing,
    parameters={
        "op": "count",
        "thresh_tasmax": {"default": "0 degC"},
        "thresh_tasmin": {"default": "0 degC"},
    },
)


freezethaw_spell_mean_length = Temp(
    identifier="freezethaw_spell_mean_length",
    title="Average length of freeze-thaw spells",
    units="days",
    long_name="Average length of freeze-thaw spells",
    # FIXME: Section formatting will shift variable names to all lowercase.
    description="{freq} average length of freeze-thaw spells (Tmax > {thresh_tasmax} and Tmin <= {thresh_tasmin}) "
    "for at least {window} consecutive day(s).",
    cell_methods="",
    compute=indices.multiday_temperature_swing,
    parameters={
        "op": "mean",
        "thresh_tasmax": {"default": "0 degC"},
        "thresh_tasmin": {"default": "0 degC"},
    },
)


freezethaw_spell_max_length = Temp(
    identifier="freezethaw_spell_max_length",
    title="Maximal length of freeze-thaw spells",
    units="days",
    long_name="Maximal length of freeze-thaw spells",
    # FIXME: Section formatting will shift variable names to all lowercase.
    description="{freq} maximal length of freeze-thaw spells (Tmax > {thresh_tasmax} and Tmin <= {thresh_tasmin}) "
    "for at least {window} consecutive day(s).",
    cell_methods="",
    compute=indices.multiday_temperature_swing,
    parameters={
        "op": "max",
        "thresh_tasmax": {"default": "0 degC"},
        "thresh_tasmin": {"default": "0 degC"},
    },
)


cooling_degree_days = TempWithIndexing(
    identifier="cooling_degree_days",
    units="K days",
    standard_name="integral_of_air_temperature_excess_wrt_time",
    long_name="Cooling degree days (Tmean > threshold)",
    description="{freq} cooling degree days above {thresh}.",
    cell_methods="time: sum over days",
    compute=indices.cooling_degree_days,
    parameters={"thresh": {"default": "18.0 degC"}},
)

heating_degree_days = TempWithIndexing(
    identifier="heating_degree_days",
    units="K days",
    standard_name="integral_of_air_temperature_deficit_wrt_time",
    long_name="Heating degree days (Tmean < threshold)",
    description="{freq} heating degree days below {thresh}.",
    cell_methods="time: sum over days",
    compute=indices.heating_degree_days,
    parameters={"thresh": {"default": "17.0 degC"}},
)

growing_degree_days = TempWithIndexing(
    identifier="growing_degree_days",
    units="K days",
    standard_name="integral_of_air_temperature_excess_wrt_time",
    long_name="Growing degree days",
    description="{freq} growing degree days above {thresh}.",
    cell_methods="time: sum over days",
    compute=indices.growing_degree_days,
    parameters={"thresh": {"default": "4.0 degC"}},
)

freezing_degree_days = TempWithIndexing(
    identifier="freezing_degree_days",
    units="K days",
    standard_name="integral_of_air_temperature_deficit_wrt_time",
    long_name="Freezing degree days (Tmean < threshold)",
    description="{freq} freezing degree days below {thresh}.",
    cell_methods="time: sum over days",
    compute=indices.heating_degree_days,
    parameters={"thresh": {"default": "0 degC"}},
)

thawing_degree_days = TempWithIndexing(
    identifier="thawing_degree_days",
    units="K days",
    standard_name="integral_of_air_temperature_excess_wrt_time",
    long_name="Thawing degree days (degree days above 0°C)",
    description="{freq} thawing degree days above 0°C.",
    cell_methods="time: sum over days",
    compute=indices.growing_degree_days,
    parameters={"thresh": {"default": "0 degC"}},
)

freshet_start = Temp(
    identifier="freshet_start",
    units="",
    standard_name="day_of_year",
    long_name="Day of year of spring freshet start",
    description="Day of year of spring freshet start, defined as the first day a temperature threshold of {thresh} "
    "is exceeded for at least {window} days.",
    compute=indices.freshet_start,
)

frost_days = TempWithIndexing(
    identifier="frost_days",
    units="days",
    standard_name="days_with_air_temperature_below_threshold",
    long_name="Number of frost days",
    description="{freq} number of days with minimum daily temperature below {thresh}.",
    cell_methods="time: sum over days",
    compute=indices.frost_days,
)

frost_season_length = Temp(
    identifier="frost_season_length",
    units="days",
    standard_name="days_with_air_temperature_below_threshold",
<<<<<<< HEAD
    long_name="Length of the frost season (Tmin > 0°C)",
    description="{freq} number of days between the first occurrence of at least {window} consecutive days with "
    "minimum daily temperature below {thresh} and the first occurrence of at least {window} consecutive days with "
    "minimum daily temperature above {thresh} after {mid_date}.",
=======
    long_name="Length of the frost season",
    description="{freq} number of days between the first occurrence of at least "
    "{window} consecutive days with minimum daily temperature below freezing and "
    "the first occurrence of at least {window} consecutive days with "
    "minimum daily temperature above freezing after {mid_date}.",
>>>>>>> 5cfcdda4
    cell_methods="time: sum over days",
    compute=indices.frost_season_length,
    parameters=dict(thresh="0 degC"),
)

last_spring_frost = Temp(
    identifier="last_spring_frost",
    units="",
    standard_name="day_of_year",
    long_name="Day of year of last spring frost",
    description="Day of year of last spring frost, defined as the last day a minimum temperature "
    "threshold of {thresh} is not exceeded before a given date.",
    compute=indices.last_spring_frost,
)

first_day_below = Temp(
    identifier="first_day_below",
    units="",
    standard_name="day_of_year",
    long_name="First day of year with temperature below threshold",
    description="First day of year with temperature below {thresh} for at least {window} days.",
    compute=indices.first_day_below,
)

first_day_above = Temp(
    identifier="first_day_above",
    units="",
    standard_name="day_of_year",
    long_name="First day of year with temperature above threshold",
    description="First day of year with temperature above {thresh} for at least {window} days.",
    compute=indices.first_day_above,
)


ice_days = TempWithIndexing(
    identifier="ice_days",
    standard_name="days_with_air_temperature_below_threshold",
    units="days",
    long_name="Number of ice days",
    description="{freq} number of days with maximum daily temperature below {thresh}.",
    cell_methods="time: sum over days",
    compute=indices.ice_days,
)

consecutive_frost_days = Temp(
    identifier="consecutive_frost_days",
    units="days",
    standard_name="spell_length_of_days_with_air_temperature_below_threshold",
    long_name="Maximum number of consecutive frost days",
    description="{freq} maximum number of consecutive days with minimum daily temperature below {thresh}.",
    cell_methods="time: maximum over days",
    compute=indices.maximum_consecutive_frost_days,
)

frost_free_season_length = Temp(
    identifier="frost_free_season_length",
    units="days",
    standard_name="days_with_air_temperature_above_threshold",
    long_name="Length of the frost free season",
    description="{freq} number of days between the first occurrence of at least {window} consecutive days "
    "with minimum daily temperature above or at the freezing point and the first occurrence of at least "
    "{window} consecutive days with minimum daily temperature below freezing after {mid_date}.",
    cell_methods="time: sum over days",
    compute=indices.frost_free_season_length,
    parameters={"thresh": {"default": "0 degC"}},
)

frost_free_season_start = Temp(
    identifier="frost_free_season_start",
    units="",
    standard_name="day_of_year",
    long_name="Day of year of frost free season start",
    description="Day of year of beginning of frost free season, defined as the first day a minimum temperature "
    "threshold of {thresh} is equal or exceeded for at least {window} days.",
    compute=indices.frost_free_season_start,
    parameters={"thresh": {"default": "0 degC"}},
)

frost_free_season_end = Temp(
    identifier="frost_free_season_end",
    units="",
    standard_name="day_of_year",
    long_name="Day of year of frost free season end",
    description="Day of year of end of frost free season, defined as the first day minimum temperatures below a "
    "threshold of {thresh}, after a run of days above this threshold, for at least {window} days.",
    cell_methods="",
    compute=indices.frost_free_season_end,
    parameters={"thresh": {"default": "0 degC"}},
)

maximum_consecutive_frost_free_days = Temp(
    identifier="consecutive_frost_free_days",
    units="days",
    standard_name="spell_length_of_days_with_air_temperature_above_threshold",
    long_name="Maximum number of consecutive days with Tmin >= threshold",
    description="{freq} maximum number of consecutive days with minimum daily temperature above or equal to {thresh}.",
    cell_methods="time: maximum over days",
    compute=indices.maximum_consecutive_frost_free_days,
)

growing_season_start = Temp(
    identifier="growing_season_start",
    units="",
    standard_name="day_of_year",
    long_name="Day of year of growing season start",
    description="Day of year of start of growing season, defined as the first day of consistent superior or equal to "
    "threshold temperature of {thresh} after a run of {window} days inferior to threshold temperature.",
    cell_methods="",
    compute=indices.growing_season_start,
    parameters={"thresh": {"default": "5.0 degC"}},
)

growing_season_length = Temp(
    identifier="growing_season_length",
    units="days",
    standard_name="growing_season_length",
    long_name="ETCCDI Growing Season Length",
    description="{freq} number of days between the first occurrence of at least {window} consecutive days "
    "with mean daily temperature over {thresh} and the first occurrence of at least {window} consecutive days with "
    "mean daily temperature below {thresh} after {mid_date}.",
    cell_methods="",
    compute=indices.growing_season_length,
    parameters={"thresh": {"default": "5.0 degC"}},
)

growing_season_end = Temp(
    identifier="growing_season_end",
    units="",
    standard_name="day_of_year",
    long_name="Day of year of growing season end",
    description="Day of year of end of growing season, defined as the first day of consistent inferior threshold "
    "temperature of {thresh} after a run of {window} days superior to threshold temperature.",
    cell_methods="",
    compute=indices.growing_season_end,
    parameters={"thresh": {"default": "5.0 degC"}},
)

tropical_nights = TempWithIndexing(
    identifier="tropical_nights",
    units="days",
    standard_name="number_of_days_with_air_temperature_above_threshold",
    long_name="Number of Tropical Nights (Tmin > {thresh})",
    description="{freq} number of Tropical Nights : defined as days with minimum daily temperature"
    " above {thresh}.",
    cell_methods="time: sum over days",
    compute=indices.tn_days_above,
    parameters={"thresh": {"default": "20.0 degC"}},
)

tg90p = TempWithIndexing(
    identifier="tg90p",
    units="days",
    standard_name="days_with_air_temperature_above_threshold",
    long_name="Number of days when Tmean > {tas_per_thresh}th percentile",
    description="{freq} number of days with mean daily temperature above the 90th percentile. "
    "A {tas_per_window} day(s) window, centered on each calendar day in the {tas_per_period} period, "
    "is used to compute the 90th percentile.",
    cell_methods="time: sum over days",
    compute=indices.tg90p,
)

tg10p = TempWithIndexing(
    identifier="tg10p",
    units="days",
    standard_name="days_with_air_temperature_below_threshold",
    long_name="Number of days when Tmean < {tas_per_thresh}th percentile",
    description="{freq} number of days with mean daily temperature below the 10th percentile. "
    "A {tas_per_window} day(s) window, centered on each calendar day in the {tas_per_period} period, "
    "is used to compute the 10th percentile.",
    cell_methods="time: sum over days",
    compute=indices.tg10p,
)

tx90p = TempWithIndexing(
    identifier="tx90p",
    units="days",
    standard_name="days_with_air_temperature_above_threshold",
    long_name="Number of days when Tmax > 90th percentile",
    description="{freq} number of days with maximum daily temperature above the 90th percentile. "
    "A {tasmax_per_window} day(s) window, centered on each calendar day in the {tasmax_per_period} period, "
    "is used to compute the 90th percentile.",
    cell_methods="time: sum over days",
    compute=indices.tx90p,
)

tx10p = TempWithIndexing(
    identifier="tx10p",
    units="days",
    standard_name="days_with_air_temperature_below_threshold",
    long_name="Number of days when Tmax < 10th percentile",
    description="{freq} number of days with maximum daily temperature below the 10th percentile. "
    "A {tasmax_per_window} day(s) window, centered on each calendar day in the {tasmax_per_period} period, "
    "is used to compute the 10th percentile.",
    cell_methods="time: sum over days",
    compute=indices.tx10p,
)

tn90p = TempWithIndexing(
    identifier="tn90p",
    units="days",
    standard_name="days_with_air_temperature_above_threshold",
    long_name="Number of days when Tmin > 90th percentile",
    description="{freq} number of days with minimum daily temperature above the 90th percentile. "
    "A {tasmin_per_window} day(s) window, centered on each calendar day in the {tasmin_per_period} period, "
    "is used to compute the 90th percentile.",
    cell_methods="time: sum over days",
    compute=indices.tn90p,
)

tn10p = TempWithIndexing(
    identifier="tn10p",
    units="days",
    standard_name="days_with_air_temperature_below_threshold",
    long_name="Number of days when Tmin < 10th percentile",
    description="{freq} number of days with minimum daily temperature below the 10th percentile. "
    "A {tasmin_per_window} day(s) window, centered on each calendar day in the {tasmin_per_period} period, "
    "is used to compute the 10th percentile.",
    cell_methods="time: sum over days",
    compute=indices.tn10p,
)


degree_days_exceedance_date = Temp(
    identifier="degree_days_exceedance_date",
    long_name="Day of year when cumulative degree days exceed threshold.",
    units="",
    standard_name="day_of_year",
    description="Day of year when the integral of degree days (tmean {op} {thresh})"
    " exceeds {sum_thresh}, the cumulative sum starts on {after_date}.",
    cell_methods="",
    compute=indices.degree_days_exceedance_date,
)


warm_spell_duration_index = Temp(
    identifier="warm_spell_duration_index",
    long_name="Number of days part of a percentile-defined warm spell",
    description="{freq} number of days with at least {window} consecutive days "
    "where the daily maximum temperature is above the {tasmax_per_thresh}th "
    "percentile(s). A {tasmax_per_window} day(s) window, centred on each calendar day in the "
    "{tasmax_per_period} period, is used to compute the {tasmax_per_thresh}th percentile(s).",
    units="days",
    standard_name="number_of_days_with_air_temperature_above_threshold",
    cell_methods="time: sum over days",
    compute=indices.warm_spell_duration_index,
)


maximum_consecutive_warm_days = Temp(
    identifier="maximum_consecutive_warm_days",
    long_name="Maximum consecutive warm days",
    description="{freq} longest spell of consecutive days with Tmax above {thresh}.",
    units="days",
    standard_name="spell_length_of_days_with_air_temperature_above_threshold",
    cell_methods="time: maximum over days",
    compute=indices.maximum_consecutive_tx_days,
)


class FireSeasonBase(Indicator):
    """Special Indicator class for FireSeason that accepts any tas[min/max] and optional snd and is not resampling."""

    def cfcheck(self, tas, snd=None):
        cfchecks.check_valid(tas, "standard_name", "air_temperature")
        cfchecks.cfcheck_from_name("snd", snd)


fire_season = FireSeasonBase(
    identifier="fire_season",
    description="Fire season mask, computed with method {method}.",
    units="",
    compute=indices.fire_season,
)


huglin_index = Temp(
    identifier="huglin_index",
    units="",
    long_name="Huglin heliothermal index",
    description="Heat-summation index for agroclimatic suitability estimation, developed specifically for viticulture. "
    "Computed with {method} formula (Summation of ((Tmin + Tmax)/2 - {thresh}) * k), where coefficient (`k`) is a "
    "latitude-based day-length for days typically between 1 April and 30 September.",
    cell_methods="",
    comment="Metric originally published in Huglin (1978). Day-length coefficient based on Hall & Jones (2010)",
    var_name="hi",
    compute=indices.huglin_index,
    parameters=dict(method="jones"),
)


biologically_effective_degree_days = Temp(
    identifier="biologically_effective_degree_days",
    units="K days",
    long_name="Biologically effective degree days",
    description="Heat-summation index for agroclimatic suitability estimation, developed specifically for viticulture. "
    "Computed with {method} formula (Summation of min((max((Tmin + Tmax)/2 - {thresh_tasmin}, 0) * k) + TR_adj, 9°C), "
    "where coefficient (`k`) is a latitude-based day-length for days between {start_date} and {end_date}).",
    cell_methods="",
    comment="Original formula published in Gladstones, 1992.",
    var_name="bedd",
    compute=indices.biologically_effective_degree_days,
    parameters={"method": "gladstones", "lat": {"kind": InputKind.VARIABLE}},
)


effective_growing_degree_days = Temp(
    identifier="effective_growing_degree_days",
    units="K days",
    long_name="Effective growing degree days",
    description="Heat-summation index for agroclimatic suitability estimation."
    "Computed with {method} formula (Summation of max((Tmin + Tmax)/2 - {thresh}, 0) between dynamically-determined "
    "growing season start and end dates. The 'bootsma' method uses a 10-day average temperature above {thresh} to "
    "identify a start date, while the 'qian' method uses a weighted mean average above {thresh} over 5 days to "
    "determine start date. The end date of the growing season is the date of first fall frost (Tmin < 0°C).",
    cell_methods="",
    comment="Original formula published in Bootsma et al. 2005.",
    var_name="egdd",
    compute=indices.effective_growing_degree_days,
)


latitude_temperature_index = Temp(
    identifier="latitude_temperature_index",
    units="",
    long_name="Latitude-temperature index",
    description="A climate indice based on mean temperature of the warmest month and a latitude-based coefficient to "
    "account for longer day-length favouring growing conditions. Developed specifically for viticulture. "
    "Mean temperature of warmest month * ({lat_factor} - latitude).",
    cell_methods="",
    allowed_periods=["A"],
    comment="Indice originally published in Jackson, D. I., & Cherry, N. J. (1988)",
    var_name="lti",
    compute=indices.latitude_temperature_index,
    parameters={"lat_factor": 60, "lat": {"kind": InputKind.VARIABLE}},
)<|MERGE_RESOLUTION|>--- conflicted
+++ resolved
@@ -576,18 +576,10 @@
     identifier="frost_season_length",
     units="days",
     standard_name="days_with_air_temperature_below_threshold",
-<<<<<<< HEAD
-    long_name="Length of the frost season (Tmin > 0°C)",
+    long_name="Length of the frost season",
     description="{freq} number of days between the first occurrence of at least {window} consecutive days with "
-    "minimum daily temperature below {thresh} and the first occurrence of at least {window} consecutive days with "
-    "minimum daily temperature above {thresh} after {mid_date}.",
-=======
-    long_name="Length of the frost season",
-    description="{freq} number of days between the first occurrence of at least "
-    "{window} consecutive days with minimum daily temperature below freezing and "
-    "the first occurrence of at least {window} consecutive days with "
+    "minimum daily temperature below frezzing and the first occurrence of at least {window} consecutive days with "
     "minimum daily temperature above freezing after {mid_date}.",
->>>>>>> 5cfcdda4
     cell_methods="time: sum over days",
     compute=indices.frost_season_length,
     parameters=dict(thresh="0 degC"),
