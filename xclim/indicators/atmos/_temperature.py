"""Temperature indicator definitions."""
from __future__ import annotations

from xclim import indices
from xclim.core import cfchecks
from xclim.core.indicator import Daily, Indicator, ResamplingIndicatorWithIndexing
from xclim.core.utils import InputKind

__all__ = [
    "tn_days_above",
    "tn_days_below",
    "tg_days_above",
    "tg_days_below",
    "tx_days_above",
    "tx_days_below",
    "tx_tn_days_above",
    "heat_wave_frequency",
    "heat_wave_max_length",
    "heat_wave_total_length",
    "heat_wave_index",
    "hot_spell_frequency",
    "hot_spell_max_length",
    "tg_max",
    "tg_mean",
    "tg_min",
    "tg10p",
    "tg90p",
    "tn_min",
    "tn_max",
    "tn_mean",
    "tn10p",
    "tn90p",
    "tx_min",
    "tx_max",
    "tx_mean",
    "tx10p",
    "tx90p",
    "daily_temperature_range",
    "max_daily_temperature_range",
    "daily_temperature_range_variability",
    "extreme_temperature_range",
    "cold_spell_duration_index",
    "cold_spell_days",
    "cold_spell_frequency",
    "cool_night_index",
    "daily_freezethaw_cycles",
    "freezethaw_spell_frequency",
    "freezethaw_spell_max_length",
    "freezethaw_spell_mean_length",
    "cooling_degree_days",
    "heating_degree_days",
    "growing_degree_days",
    "thawing_degree_days",
    "freezing_degree_days",
    "frost_season_length",
    "freshet_start",
    "frost_days",
    "last_spring_frost",
    "first_day_above",
    "first_day_tg_above",
    "first_day_tn_above",
    "first_day_tx_above",
    "first_day_below",
    "first_day_tg_below",
    "first_day_tn_below",
    "first_day_tx_below",
    "ice_days",
    "consecutive_frost_days",
    "maximum_consecutive_frost_free_days",
    "frost_free_season_start",
    "frost_free_season_end",
    "frost_free_season_length",
    "growing_season_start",
    "growing_season_end",
    "growing_season_length",
    "tropical_nights",
    "degree_days_exceedance_date",
    "warm_spell_duration_index",
    "maximum_consecutive_warm_days",
    "fire_season",
    "huglin_index",
    "biologically_effective_degree_days",
    "latitude_temperature_index",
]


# We need to declare the class here so that the `atmos` realm is automatically detected.
class Temp(Daily):
    """Indicators involving daily temperature."""


class TempWithIndexing(ResamplingIndicatorWithIndexing):
    """Indicators involving daily temperature and adding an indexing possibility."""

    src_freq = "D"


tn_days_above = TempWithIndexing(
    title="Number of days with minimum temperature above a given threshold",
    identifier="tn_days_above",
    units="days",
    standard_name="number_of_days_with_air_temperature_above_threshold",
    long_name="The number of days with minimum temperature above a given threshold",
    description="{freq} number of days where daily minimum temperature exceeds {thresh}.",
    abstract="The number of days with minimum temperature above a given threshold.",
    cell_methods="time: sum over days",
    compute=indices.tn_days_above,
    parameters={"op": {"default": ">"}},
)

tn_days_below = TempWithIndexing(
    title="Number of days with minimum temperature below a given threshold",
    identifier="tn_days_below",
    units="days",
    standard_name="number_of_days_with_air_temperature_below_threshold",
    long_name="The number of days with minimum temperature below a given threshold",
    description="{freq} number of days where daily minimum temperature is below {thresh}.",
    abstract="The number of days with minimum temperature below a given threshold.",
    cell_methods="time: sum over days",
    compute=indices.tn_days_below,
    parameters={"op": {"default": "<"}},
)

tg_days_above = TempWithIndexing(
    title="Number of days with mean temperature above a given threshold",
    identifier="tg_days_above",
    units="days",
    standard_name="number_of_days_with_air_temperature_above_threshold",
    long_name="The number of days with mean temperature above a given threshold",
    description="{freq} number of days where daily mean temperature exceeds {thresh}.",
    abstract="The number of days with mean temperature above a given threshold.",
    cell_methods="time: sum over days",
    compute=indices.tg_days_above,
    parameters={"op": {"default": ">"}},
)

tg_days_below = TempWithIndexing(
    title="Number of days with mean temperature below a given threshold",
    identifier="tg_days_below",
    units="days",
    standard_name="number_of_days_with_air_temperature_below_threshold",
    long_name="The number of days with mean temperature below a given threshold",
    description="{freq} number of days where daily mean temperature is below {thresh}.",
    abstract="The number of days with mean temperature below a given threshold.",
    cell_methods="time: sum over days",
    compute=indices.tg_days_below,
    parameters={"op": {"default": "<"}},
)

tx_days_above = TempWithIndexing(
    title="Number of days with maximum temperature above a given threshold",
    identifier="tx_days_above",
    units="days",
    standard_name="number_of_days_with_air_temperature_above_threshold",
    long_name="The number of days with maximum temperature above a given threshold",
    description="{freq} number of days where daily maximum temperature exceeds {thresh}.",
    abstract="The number of days with maximum temperature above a given threshold.",
    cell_methods="time: sum over days",
    compute=indices.tx_days_above,
    parameters={"op": {"default": ">"}},
)

tx_days_below = TempWithIndexing(
    title="Number of days with maximum temperature below a given threshold",
    identifier="tx_days_below",
    units="days",
    standard_name="number_of_days_with_air_temperature_below_threshold",
    long_name="The number of days with maximum temperature below a given threshold",
    description="{freq} number of days where daily max temperature is below {thresh}.",
    abstract="The number of days with maximum temperature below a given threshold.",
    cell_methods="time: sum over days",
    compute=indices.tx_days_below,
    parameters={"op": {"default": "<"}},
)

tx_tn_days_above = TempWithIndexing(
    title="Number of days with daily minimum and maximum temperatures exceeding thresholds",
    identifier="tx_tn_days_above",
    units="days",
    standard_name="number_of_days_with_air_temperature_above_threshold",
    long_name="Number of days with daily minimum and daily maximum temperatures above given thresholds",
    description="{freq} number of days where daily maximum temperature exceeds {thresh_tasmax} and minimum temperature "
    "exceeds {thresh_tasmin}.",
    abstract="Number of days with daily maximum and minimum temperatures above given thresholds.",
    cell_methods="",
    compute=indices.tx_tn_days_above,
)


heat_wave_frequency = Temp(
    title="Heat wave frequency",
    identifier="heat_wave_frequency",
    units="",
    standard_name="heat_wave_events",
    long_name="Number of heat wave events",
    description="{freq} number of heat wave events within a given period. A heat wave occurs when daily minimum and "
    "maximum temperatures exceed {thresh_tasmin} and {thresh_tasmax}, respectively, over at least {window} days.",
    abstract="Number of heat waves. A heat wave occurs when daily minimum and maximum temperatures exceed given "
    "thresholds for a number of days.",
    cell_methods="",
    keywords="health,",
    compute=indices.heat_wave_frequency,
)

heat_wave_max_length = Temp(
    title="Heat wave maximum length",
    identifier="heat_wave_max_length",
    units="days",
    standard_name="spell_length_of_days_with_air_temperature_above_threshold",
    long_name="Maximum length of heat wave events",
    description="{freq} maximum length of heat wave events occurring within a given period. "
    "A heat wave occurs when daily minimum and maximum temperatures exceed {thresh_tasmin} and {thresh_tasmax}, "
    "respectively, over at least {window} days.",
    abstract="Total duration of heat waves. A heat wave occurs when daily minimum and maximum temperatures exceed "
    "given thresholds for a number of days.",
    cell_methods="",
    keywords="health,",
    compute=indices.heat_wave_max_length,
)

heat_wave_total_length = Temp(
    title="Heat wave total length",
    identifier="heat_wave_total_length",
    units="days",
    standard_name="spell_length_of_days_with_air_temperature_above_threshold",
    long_name="Total length of heat wave events",
    description="{freq} total length of heat wave events occurring within a given period. "
    "A heat wave occurs when daily minimum and maximum temperatures exceed {thresh_tasmin} and {thresh_tasmax}, "
    "respectively, over at least {window} days.",
    abstract="Maximum length of heat waves. A heat wave occurs when daily minimum and maximum temperatures exceed "
    "given thresholds for a number of days.",
    cell_methods="",
    keywords="health,",
    compute=indices.heat_wave_total_length,
)


heat_wave_index = Temp(
    title="Heat wave index",
    identifier="heat_wave_index",
    units="days",
    standard_name="heat_wave_index",
    long_name="Number of days that constitute heatwave events",
    description="{freq} total number of days that are part of a heatwave within a given period. "
    "A heat wave occurs when daily maximum temperatures exceed {thresh} over at least {window} days.",
    abstract="Number of days that constitute heatwave events. A heat wave occurs when daily minimum and maximum "
    "temperatures exceed given thresholds for a number of days.",
    cell_methods="",
    compute=indices.heat_wave_index,
)


hot_spell_frequency = Temp(
    title="Hot spell frequency",
    identifier="hot_spell_frequency",
    units="",
    standard_name="hot_spell_events",
    long_name="Number of hot spell events",
    description="{freq} number of hot spell events within a given period. A hot spell event occurs when the maximum "
    "daily temperature exceeds {thresh_tasmax} over at least {window} days.",
    abstract="Number of hot spells events within a given period. A hot spell occurs when the daily maximum temperature"
    "exceeds a given threshold for a minimum number of days.",
    cell_methods="",
    keywords="health,",
    compute=indices.hot_spell_frequency,
)

hot_spell_max_length = Temp(
    title="Hot spell maximum length",
    identifier="hot_spell_max_length",
    units="days",
    standard_name="spell_length_of_days_with_air_temperature_above_threshold",
    long_name="Maximum length of hot spell events",
    description="{freq} maximum length of hot spell events occurring within a given period. "
    "A hot spell event occurs when the maximum daily temperature exceeds {thresh_tasmax} over at least {window} days.",
    abstract="Maximum length of hot spells events within a given period. A hot spell occurs when the daily maximum "
    "temperature exceeds a given threshold for a minimum number of days.",
    cell_methods="",
    keywords="health,",
    compute=indices.hot_spell_max_length,
)

tg_mean = TempWithIndexing(
    title="Mean temperature",
    identifier="tg_mean",
    units="K",
    standard_name="air_temperature",
    long_name="Mean daily mean temperature",
    description="{freq} mean of daily mean temperature.",
    abstract="Mean of daily mean temperature.",
    cell_methods="time: mean over days",
    compute=indices.tg_mean,
)

tg_max = TempWithIndexing(
    title="Maximum of mean temperature",
    identifier="tg_max",
    units="K",
    standard_name="air_temperature",
    long_name="Maximum daily mean temperature",
    description="{freq} maximum of daily mean temperature.",
    abstract="Maximum of daily mean temperature.",
    cell_methods="time: maximum over days",
    compute=indices.tg_max,
)

tg_min = TempWithIndexing(
    title="Minimum of mean temperature",
    identifier="tg_min",
    units="K",
    standard_name="air_temperature",
    long_name="Minimum daily mean temperature",
    description="{freq} minimum of daily mean temperature.",
    abstract="Minimum of daily mean temperature.",
    cell_methods="time: minimum over days",
    compute=indices.tg_min,
)

tx_mean = TempWithIndexing(
    title="Mean of maximum temperature",
    identifier="tx_mean",
    units="K",
    standard_name="air_temperature",
    long_name="Mean daily maximum temperature",
    description="{freq} mean of daily maximum temperature.",
    abstract="Mean of daily maximum temperature.",
    cell_methods="time: mean over days",
    compute=indices.tx_mean,
)

tx_max = TempWithIndexing(
    title="Maximum temperature",
    identifier="tx_max",
    units="K",
    standard_name="air_temperature",
    long_name="Maximum daily maximum temperature",
    description="{freq} maximum of daily maximum temperature.",
    abstract="Maximum of daily maximum temperature.",
    cell_methods="time: maximum over days",
    compute=indices.tx_max,
)

tx_min = TempWithIndexing(
    title="Minimum of maximum temperature",
    identifier="tx_min",
    units="K",
    standard_name="air_temperature",
    long_name="Minimum daily maximum temperature",
    description="{freq} minimum of daily maximum temperature.",
    abstract="Minimum of daily maximum temperature.",
    cell_methods="time: minimum over days",
    compute=indices.tx_min,
)

tn_mean = TempWithIndexing(
    title="Mean of minimum temperature",
    identifier="tn_mean",
    units="K",
    standard_name="air_temperature",
    long_name="Mean daily minimum temperature",
    description="{freq} mean of daily minimum temperature.",
    abstract="Mean of daily minimum temperature.",
    cell_methods="time: mean over days",
    compute=indices.tn_mean,
)

tn_max = TempWithIndexing(
    title="Maximum of minimum temperature",
    identifier="tn_max",
    units="K",
    standard_name="air_temperature",
    long_name="Maximum daily minimum temperature",
    description="{freq} maximum of daily minimum temperature.",
    abstract="Maximum of daily minimum temperature.",
    cell_methods="time: maximum over days",
    compute=indices.tn_max,
)

tn_min = TempWithIndexing(
    title="Minimum temperature",
    identifier="tn_min",
    units="K",
    standard_name="air_temperature",
    long_name="Minimum daily minimum temperature",
    description="{freq} minimum of daily minimum temperature.",
    abstract="Minimum of daily minimum temperature.",
    cell_methods="time: minimum over days",
    compute=indices.tn_min,
)

daily_temperature_range = TempWithIndexing(
    title="Mean of daily temperature range",
    identifier="dtr",
    units="K",
    standard_name="air_temperature",
    long_name="Mean diurnal temperature range",
    description="{freq} mean diurnal temperature range.",
    cell_methods="time range within days time: mean over days",
    abstract="The average difference between the daily maximum and minimum temperatures.",
    compute=indices.daily_temperature_range,
    parameters={"op": "mean"},
)

max_daily_temperature_range = TempWithIndexing(
    title="Maximum of daily temperature range",
    identifier="dtrmax",
    units="K",
    standard_name="air_temperature",
    long_name="Maximum diurnal temperature range",
    description="{freq} maximum diurnal temperature range.",
    cell_methods="time range within days time: max over days",
    abstract="The maximum difference between the daily maximum and minimum temperatures.",
    compute=indices.daily_temperature_range,
    parameters={"op": "max"},
)

daily_temperature_range_variability = TempWithIndexing(
    title="Variability of daily temperature range",
    identifier="dtrvar",
    units="K",
    standard_name="air_temperature",
    long_name="Mean diurnal temperature range variability",
    description="{freq} mean diurnal temperature range variability (defined as the average day-to-day variation "
    "in daily temperature range for the given time period).",
    abstract="The average day-to-day variation in daily temperature range.",
    cell_methods="time range within days time: difference over days time: mean over days",
    compute=indices.daily_temperature_range_variability,
)

extreme_temperature_range = TempWithIndexing(
    title="Extreme temperature range",
    identifier="etr",
    units="K",
    standard_name="air_temperature",
    long_name="Intra-period extreme temperature range",
    description="{freq} range between the maximum of daily maximum temperature (tx_max) and the minimum of daily"
    "minimum temperature (tn_min).",
    abstract="The maximum of the maximum temperature minus the minimum of the minimum temperature.",
    compute=indices.extreme_temperature_range,
)

cold_spell_duration_index = Temp(
    title="Cold spell duration index",
    identifier="cold_spell_duration_index",
    var_name="csdi_{window}",
    units="days",
    standard_name="cold_spell_duration_index",
    long_name="Number of days part of a percentile-defined cold spell",
    description="{freq} number of days with at least {window} consecutive days where the daily minimum temperature "
    "is below the {tasmin_per}th percentile. A cold spell occurs when the daily minimum temperature is below a given "
    "percentile for at least {window} consecutive days.",
    abstract="Number of days part of a percentile-defined cold spell. A cold spell occurs when the daily minimum "
    "temperature is below a given percentile for aa given number of consecutive days.",
    cell_methods="",
    compute=indices.cold_spell_duration_index,
)

cold_spell_days = Temp(
    title="Cold spell days",
    identifier="cold_spell_days",
    units="days",
    standard_name="cold_spell_days",
    long_name="Number of days part of a cold spell",
    description="{freq} number of days that are part of a cold spell. A cold spell is defined as {window} or more "
    "consecutive days with mean daily temperature below {thresh}.",
    abstract="The number of days that are part of a cold spell. A cold spell is defined as a minimum number of "
    "consecutive days with mean daily temperature below a given threshold.",
    cell_methods="",
    compute=indices.cold_spell_days,
)

cold_spell_frequency = Temp(
    title="Cold spell frequency",
    identifier="cold_spell_frequency",
    units="",
    standard_name="cold_spell_frequency",
    long_name="Number of cold spell events",
    description="{freq} number cold spell events. A cold spell is defined as a minimum number of "
    "consecutive days with mean daily temperature below a given threshold.",
    abstract="The number of cold spell events. A cold spell is defined as a minimum number of consecutive days with "
    "mean daily temperature below a given threshold.",
    cell_methods="",
    compute=indices.cold_spell_frequency,
)

cool_night_index = Temp(
    title="Cool night index",
    identifier="cool_night_index",
    units="degC",
    long_name="Cool night index",
    # FIXME: Section formatting will shift these month names to all lowercase.
    description="Mean minimum temperature for September (northern hemisphere) or March (southern hemisphere).",
    abstract="A night coolness variable which takes into account the mean minimum night temperatures during the "
    "month when ripening usually occurs beyond the ripening period.",
    cell_methods="time: mean over days",
    allowed_periods=["A"],
    compute=indices.cool_night_index,
)

daily_freezethaw_cycles = TempWithIndexing(
    title="Daily freeze-thaw cycles",
    identifier="dlyfrzthw",
    units="days",
    long_name="Number of days with a freeze-thaw cycle",
    # FIXME: Section formatting will shift variable names to all lowercase.
    description="{freq} number of days with a diurnal freeze-thaw cycle (Tmax > {thresh_tasmax} and Tmin <= "
    "{thresh_tasmin}).",
    abstract="The number of days with a freeze-thaw cycle. A freeze-thaw cycle is defined as a day where Tmax is above "
    "a given  threshold and Tmin is below a given threshold, usually 0°C for both.",
    cell_methods="",
    compute=indices.multiday_temperature_swing,
    parameters={
        "op": "sum",
        "window": 1,
        "thresh_tasmax": {"default": "0 degC"},
        "thresh_tasmin": {"default": "0 degC"},
        "op_tasmax": {"default": ">"},
        "op_tasmin": {"default": "<="},
    },
)


freezethaw_spell_frequency = Temp(
    title="Freeze-thaw spell frequency",
    identifier="freezethaw_spell_frequency",
    units="days",
    long_name="Frequency of daily freeze-thaw spells",
    # FIXME: Section formatting will shift variable names to all lowercase.
    description="{freq} number of freeze-thaw spells (Tmax > {thresh_tasmax} and Tmin <= {thresh_tasmin}) "
    "for at least {window} consecutive day(s).",
    abstract="Frequency of daily freeze-thaw spells. A freeze-thaw spell is defined as a number of consecutive days "
    "where Tmax is above a given threshold and Tmin is below a given threshold, usually 0°C for both.",
    cell_methods="",
    compute=indices.multiday_temperature_swing,
    parameters={
        "op": "count",
        "thresh_tasmax": {"default": "0 degC"},
        "thresh_tasmin": {"default": "0 degC"},
        "op_tasmax": {"default": ">"},
        "op_tasmin": {"default": "<="},
    },
)


freezethaw_spell_mean_length = Temp(
    title="Freeze-thaw spell mean length",
    identifier="freezethaw_spell_mean_length",
    units="days",
    long_name="Average length of daily freeze-thaw spells",
    # FIXME: Section formatting will shift variable names to all lowercase.
    description="{freq} average length of freeze-thaw spells (Tmax > {thresh_tasmax} and Tmin <= {thresh_tasmin}) "
    "for at least {window} consecutive day(s).",
    abstract="Average length of daily freeze-thaw spells. A freeze-thaw spell is defined as a number of consecutive "
    "days where Tmax is above a given threshold and Tmin is below a given threshold, usually 0°C for both.",
    cell_methods="",
    compute=indices.multiday_temperature_swing,
    parameters={
        "op": "mean",
        "thresh_tasmax": {"default": "0 degC"},
        "thresh_tasmin": {"default": "0 degC"},
        "op_tasmax": ">",
        "op_tasmin": "<=",
    },
)


freezethaw_spell_max_length = Temp(
    title="Maximal length of freeze-thaw spells",
    identifier="freezethaw_spell_max_length",
    units="days",
    long_name="Maximal length of freeze-thaw spells",
    # FIXME: Section formatting will shift variable names to all lowercase.
    description="{freq} maximal length of freeze-thaw spells (Tmax > {thresh_tasmax} and Tmin <= {thresh_tasmin}) "
    "for at least {window} consecutive day(s).",
    abstract="Maximal length of daily freeze-thaw spells. A freeze-thaw spell is defined as a number of consecutive "
    "days where Tmax is above a given threshold and Tmin is below a threshold, usually 0°C for both.",
    cell_methods="",
    compute=indices.multiday_temperature_swing,
    parameters={
        "op": "max",
        "thresh_tasmax": {"default": "0 degC"},
        "thresh_tasmin": {"default": "0 degC"},
        "op_tasmax": {"default": ">"},
        "op_tasmin": {"default": "<="},
    },
)


cooling_degree_days = TempWithIndexing(
    title="Cooling degree days",
    identifier="cooling_degree_days",
    units="K days",
    standard_name="integral_of_air_temperature_excess_wrt_time",
    long_name="Cooling degree days",
    description="{freq} cumulative cooling degree days (mean temperature above {thresh}).",
    abstract="The cumulative degree days for days when the average temperature is above a given threshold and buildings must "
    "be air conditioned.",
    cell_methods="time: sum over days",
    compute=indices.cooling_degree_days,
    parameters={"thresh": {"default": "18.0 degC"}},
)

heating_degree_days = TempWithIndexing(
    title="Heating degree days",
    identifier="heating_degree_days",
    units="K days",
    standard_name="integral_of_air_temperature_deficit_wrt_time",
    long_name="Heating degree days",
    description="{freq} cumulative heating degree days (mean temperature below {thresh}).",
    abstract="The cumulative degree days for days when the average temperature is below a given threshold and buildings must "
    "be heated.",
    cell_methods="time: sum over days",
    compute=indices.heating_degree_days,
    parameters={"thresh": {"default": "17.0 degC"}},
)

growing_degree_days = TempWithIndexing(
    title="Growing degree days",
    identifier="growing_degree_days",
    units="K days",
    standard_name="integral_of_air_temperature_excess_wrt_time",
    long_name="Growing degree days",
    description="{freq} growing degree days (mean temperature above {thresh}).",
    abstract="The cumulative degree days for days when the average temperature is above a given threshold.",
    cell_methods="time: sum over days",
    compute=indices.growing_degree_days,
    parameters={"thresh": {"default": "4.0 degC"}},
)

freezing_degree_days = TempWithIndexing(
    title="Freezing degree days",
    identifier="freezing_degree_days",
    units="K days",
    standard_name="integral_of_air_temperature_deficit_wrt_time",
    long_name="Freezing degree days",
    description="{freq} freezing degree days (mean temperature below {thresh}).",
    abstract="The cumulative degree days for days when the average temperature is below a given threshold, "
    "typically 0°C.",
    cell_methods="time: sum over days",
    compute=indices.heating_degree_days,
    parameters={"thresh": {"default": "0 degC"}},
)

thawing_degree_days = TempWithIndexing(
    title="Thawing degree days",
    identifier="thawing_degree_days",
    units="K days",
    standard_name="integral_of_air_temperature_excess_wrt_time",
    long_name="Thawing degree days",
    description="{freq} thawing degree days (mean temperature above {thresh}).",
    abstract="The cumulative degree days for days when the average temperature is above a given threshold, "
    "typically 0°C.",
    cell_methods="time: sum over days",
    compute=indices.growing_degree_days,
    parameters={"thresh": {"default": "0 degC"}},
)

freshet_start = Temp(
    title="Day of year of spring freshet start",
    identifier="freshet_start",
    units="",
    standard_name="day_of_year",
    long_name="First day consistently exceeding threshold temperature",
    description="Day of year of spring freshet start, defined as the first day a temperature threshold of {thresh} "
    "is exceeded for at least {window} days.",
    abstract="First day when the temperature exceeds a certain threshold for a given number of consecutive days",
    compute=indices.freshet_start,
)

frost_days = TempWithIndexing(
    title="Frost days",
    identifier="frost_days",
    units="days",
    standard_name="days_with_air_temperature_below_threshold",
    long_name="Number of frost days",
    description="{freq} number of days where the daily minimum temperature is below {thresh}.",
    abstract="Number of days where the daily minimum temperature is below a given threshold",
    cell_methods="time: sum over days",
    compute=indices.frost_days,
)

frost_season_length = Temp(
    title="Frost season length",
    identifier="frost_season_length",
    units="days",
    standard_name="days_with_air_temperature_below_threshold",
    long_name="Length of the frost season",
    description="{freq} number of days between the first occurrence of at least {window} consecutive days with "
    "minimum daily temperature below freezing and the first occurrence of at least {window} consecutive days with "
    "minimum daily temperature above freezing after {mid_date}.",
    abstract="Duration of the freezing season, defined as the period when the daily minimum temperature is below 0°C "
    "without a thawing window of days, with the thaw occurring after a median calendar date",
    cell_methods="time: sum over days",
    compute=indices.frost_season_length,
    parameters={"thresh": {"default": "0 degC"}},
)

last_spring_frost = Temp(
    title="Last spring frost",
    identifier="last_spring_frost",
    units="",
    standard_name="day_of_year",
    long_name="Day of year of last spring frost",
    description="Day of year of last spring frost, defined as the last day a minimum temperature "
    "remains below a threshold of {thresh} for at least {window} days before a given date ({before_date}).",
    abstract="The last day when temperature is below a given threshold for a certain number of days, "
    "limited by a final calendar date.",
    cell_methods="",
    compute=indices.last_spring_frost,
    parameters={"before_date": {"default": "07-01"}},
)

first_day_below = Temp(
    title="First day below",
    identifier="first_day_below",
    units="",
    standard_name="day_of_year",
<<<<<<< HEAD
    long_name="First day of year with temperature below threshold",
    description="First day of year with temperature below {thresh} for at least {window} days after {after_date}.",
    abstract="Calculates the first day of a period when the temperature is lower than a certain threshold during a "
    "given number of days, after a given calendar date.",
    cell_methods="",
    compute=indices.first_day_below,
    parameters={"after_date": {"default": "07-01"}},
=======
    long_name="First day of year with temperature below {thresh}",
    description="First day of year with temperature below {thresh} for at least {window} days.",
    compute=indices.first_day_temperature_below,
    input=dict(tas="tasmin"),
    _version_deprecated="0.39.0",
)

first_day_tn_below = Temp(
    identifier="first_day_tn_below",
    units="",
    standard_name="day_of_year",
    long_name="First day of year with minimum temperature below {thresh}",
    description="First day of year with minimum temperature below {thresh} for at least {window} days.",
    compute=indices.first_day_temperature_below,
    input=dict(tas="tasmin"),
    parameters=dict(
        thresh={"default": "0 degC"},
        after_date={"default": "07-01"},
        op={"default": "<"},
    ),
)

first_day_tg_below = Temp(
    identifier="first_day_tg_below",
    units="",
    standard_name="day_of_year",
    long_name="First day of year with mean temperature below {thresh}",
    description="First day of year with mean temperature below {thresh} for at least {window} days.",
    compute=indices.first_day_temperature_below,
    parameters=dict(
        thresh={"default": "0 degC"},
        after_date={"default": "07-01"},
        op={"default": "<"},
    ),
)

first_day_tx_below = Temp(
    identifier="first_day_tx_below",
    units="",
    standard_name="day_of_year",
    long_name="First day of year with maximum temperature below {thresh}",
    description="First day of year with maximum temperature below {thresh} for at least {window} days.",
    compute=indices.first_day_temperature_below,
    input=dict(tas="tasmax"),
    parameters=dict(
        thresh={"default": "0 degC"},
        after_date={"default": "07-01"},
        op={"default": "<"},
    ),
>>>>>>> b0ed02f3
)

first_day_above = Temp(
    title="First day above",
    identifier="first_day_above",
    units="",
    standard_name="day_of_year",
<<<<<<< HEAD
    long_name="First day of year with temperature above threshold",
    description="First day of year with temperature above {thresh} for at least {window} days after {after_date}.",
    abstract="Calculates the first day of a period when the temperature is higher than a certain threshold during a "
    "given number of days, after a given calendar date.",
    cell_methods="",
    compute=indices.first_day_above,
    parameters={"after_date": {"default": "07-01"}},
)

=======
    long_name="First day of year with temperature above {thresh}",
    description="First day of year with temperature above {thresh} for at least {window} days.",
    compute=indices.first_day_temperature_above,
    input=dict(tas="tasmin"),
    _version_deprecated="0.39.0",
)

first_day_tn_above = Temp(
    identifier="first_day_tn_above",
    units="",
    standard_name="day_of_year",
    long_name="First day of year with minimum temperature above {thresh}",
    description="First day of year with minimum temperature above {thresh} for at least {window} days.",
    compute=indices.first_day_temperature_above,
    input=dict(tas="tasmin"),
    parameters=dict(
        thresh={"default": "0 degC"},
        after_date={"default": "01-01"},
        op={"default": ">"},
    ),
)


first_day_tg_above = Temp(
    identifier="first_day_tg_above",
    units="",
    standard_name="day_of_year",
    long_name="First day of year with mean temperature above {thresh}",
    description="First day of year with mean temperature above {thresh} for at least {window} days.",
    compute=indices.first_day_temperature_above,
    parameters=dict(
        thresh={"default": "0 degC"},
        after_date={"default": "01-01"},
        op={"default": ">"},
    ),
)

first_day_tx_above = Temp(
    identifier="first_day_tx_above",
    units="",
    standard_name="day_of_year",
    long_name="First day of year with maximum temperature above {thresh}",
    description="First day of year with maximum temperature above {thresh} for at least {window} days.",
    compute=indices.first_day_temperature_above,
    input=dict(tas="tasmax"),
    parameters=dict(
        thresh={"default": "0 degC"},
        after_date={"default": "01-01"},
        op={"default": ">"},
    ),
)

>>>>>>> b0ed02f3
ice_days = TempWithIndexing(
    title="Ice days",
    identifier="ice_days",
    standard_name="days_with_air_temperature_below_threshold",
    units="days",
    long_name="Number of ice days",
    description="{freq} number of days where the maximum daily temperature is below {thresh}.",
    abstract="Number of days where the daily maximum temperature is below 0°C",
    cell_methods="time: sum over days",
    compute=indices.ice_days,
)

consecutive_frost_days = Temp(
    title="Consecutive frost days",
    identifier="consecutive_frost_days",
    units="days",
    standard_name="spell_length_of_days_with_air_temperature_below_threshold",
    long_name="Maximum number of consecutive frost days",
    description="{freq} maximum number of consecutive days where minimum daily temperature is below {thresh}.",
    abstract="Maximum number of consecutive days where the daily minimum temperature is below 0°C",
    cell_methods="time: maximum over days",
    compute=indices.maximum_consecutive_frost_days,
    parameters={"thresh": {"default": "0 degC"}},
)

frost_free_season_length = Temp(
    title="Frost free season length",
    identifier="frost_free_season_length",
    units="days",
    standard_name="days_with_air_temperature_above_threshold",
    long_name="Length of the frost free season",
    description="{freq} number of days between the first occurrence of at least {window} consecutive days "
    "with minimum daily temperature above or at the freezing point and the first occurrence of at least "
    "{window} consecutive days with minimum daily temperature below freezing after {mid_date}.",
    abstract="Duration of the frost free season, defined as the period when the daily minimum temperature is above 0°C "
    "without a freezing window of days, with freezing occurring after a median calendar date.",
    cell_methods="time: sum over days",
    compute=indices.frost_free_season_length,
    parameters={"thresh": {"default": "0 degC"}},
)

frost_free_season_start = Temp(
    title="Frost free season start",
    identifier="frost_free_season_start",
    units="",
    standard_name="day_of_year",
    long_name="Day of year of frost free season start",
    description="Day of the year of the beginning of the frost-free season, defined as the {window}th consecutive day "
    "when the temperature exceeds {thresh}.",
    abstract="First day when the temperature exceeds a given threshold for a given number of consecutive days",
    compute=indices.frost_free_season_start,
    parameters={"thresh": {"default": "0 degC"}},
)

frost_free_season_end = Temp(
    title="Frost free season end",
    identifier="frost_free_season_end",
    units="",
    standard_name="day_of_year",
    long_name="Day of year of frost free season end",
    description="Day of the year of the end of the frost-free season, defined as the interval between the first set of "
    "{window} days when the daily temperature is above {thresh} and the first set (after {mid_date}) of {window} days "
    "when it is below {thresh}.",
    abstract="First day when the temperature is below a given threshold for a given number of consecutive days after "
    "a median calendar date.",
    cell_methods="",
    compute=indices.frost_free_season_end,
    parameters={"thresh": {"default": "0 degC"}},
)

maximum_consecutive_frost_free_days = Temp(
    title="Maximum consecutive frost free days",
    # FIXME: shouldn't this be `maximum_`? Breaking changes needed.
    identifier="consecutive_frost_free_days",
    units="days",
    standard_name="spell_length_of_days_with_air_temperature_above_threshold",
    long_name="Maximum number of consecutive days with Tmin at or above 0°C",
    description="{freq} maximum number of consecutive days with minimum daily temperature above or equal to {thresh}.",
    abstract="Maximum number of consecutive frost-free days: where the daily minimum temperature is above "
    "or equal to 0°C",
    cell_methods="time: maximum over days",
    compute=indices.maximum_consecutive_frost_free_days,
    parameters={"thresh": {"default": "0 degC"}},
)

growing_season_start = Temp(
    title="Growing season start",
    identifier="growing_season_start",
    units="",
    standard_name="day_of_year",
    long_name="Day of year of growing season start",
    description="Day of the year marking the beginning of the growing season, defined as the first day of the first "
    "series of {window} days with a temperature above or equal to {thresh}.",
    abstract="The first day when the temperature exceeds a certain threshold for a given number of consecutive days.",
    cell_methods="",
    compute=indices.growing_season_start,
    parameters={"thresh": {"default": "5.0 degC"}},
)

growing_season_length = Temp(
    title="Growing season length",
    identifier="growing_season_length",
    units="days",
    standard_name="growing_season_length",
    long_name="Growing season length",
    description="{freq} number of days between the first occurrence of at least {window} consecutive days "
    "with mean daily temperature over {thresh} and the first occurrence of at least {window} consecutive days with "
    "mean daily temperature below {thresh} after {mid_date}.",
    abstract="Number of days between the first occurrence of a series of days with a daily average temperature above a "
    "threshold and the first occurrence of a series of days with a daily average temperature below that same "
    "threshold, occurring after a given calendar date.",
    cell_methods="",
    compute=indices.growing_season_length,
    parameters={"thresh": {"default": "5.0 degC"}, "mid_date": {"default": "07-01"}},
)

growing_season_end = Temp(
    title="Growing season end",
    identifier="growing_season_end",
    units="",
    standard_name="day_of_year",
    long_name="Day of year of growing season end",
    description="Day of year of end of growing season, defined as the first day of consistent inferior threshold "
    "temperature of {thresh} after a run of {window} days superior to threshold temperature, occurring after "
    "{mid_date}.",
    abstract="The first day when the temperature is below a certain threshold for a certain number of consecutive days "
    "after a given calendar date.",
    cell_methods="",
    compute=indices.growing_season_end,
    parameters={"thresh": {"default": "5.0 degC"}, "mid_date": {"default": "07-01"}},
)

tropical_nights = TempWithIndexing(
    title="Tropical nights",
    identifier="tropical_nights",
    units="days",
    standard_name="number_of_days_with_air_temperature_above_threshold",
    long_name="Number of tropical nights",
    description="{freq} number of Tropical Nights: defined as days with minimum daily temperature above {thresh}.",
    abstract="Number of days where minimum temperature is below a given threshold.",
    cell_methods="time: sum over days",
    compute=indices.tn_days_above,
    parameters={"thresh": {"default": "20.0 degC"}},
)

# FIXME: Is there a "tas_per_period"? French indices mention "per_base_thresh"? I don't see them in the indices.
tg90p = TempWithIndexing(
    title="Days with mean temperature above the 90th percentile",
    identifier="tg90p",
    units="days",
    standard_name="days_with_air_temperature_above_threshold",
    long_name="Number of days with mean temperature above the 90th percentile",
    description="{freq} number of days with mean temperature above the 90th percentile. "
    "A {tas_per_window} day(s) window, centered on each calendar day in the {tas_per_period} period, "
    "is used to compute the 90th percentile.",
    abstract="Number of days with mean temperature above the 90th percentile.",
    cell_methods="time: sum over days",
    compute=indices.tg90p,
)

tg10p = TempWithIndexing(
    title="Days with mean temperature below the 10th percentile",
    identifier="tg10p",
    units="days",
    standard_name="days_with_air_temperature_below_threshold",
    long_name="Number of days with mean temperature below the 10th percentile",
    description="{freq} number of days with mean temperature below the 10th percentile. "
    "A {tas_per_window} day(s) window, centered on each calendar day in the {tas_per_period} period, "
    "is used to compute the 10th percentile.",
    abstract="Number of days with mean temperature below the 10th percentile.",
    cell_methods="time: sum over days",
    compute=indices.tg10p,
)

tx90p = TempWithIndexing(
    title="Days with maximum temperature above the 90th percentile",
    identifier="tx90p",
    units="days",
    standard_name="days_with_air_temperature_above_threshold",
    long_name="Number of days with maximum temperature above the 90th percentile",
    description="{freq} number of days with maximum temperature above the 90th percentile. "
    "A {tasmax_per_window} day(s) window, centered on each calendar day in the {tasmax_per_period} period, "
    "is used to compute the 90th percentile.",
    abstract="Number of days with maximum temperature above the 90th percentile.",
    cell_methods="time: sum over days",
    compute=indices.tx90p,
)

tx10p = TempWithIndexing(
    title="Days with maximum temperature below the 10th percentile",
    identifier="tx10p",
    units="days",
    standard_name="days_with_air_temperature_below_threshold",
    long_name="Number of days with maximum temperature below the 10th percentile",
    description="{freq} number of days with maximum temperature below the 10th percentile. "
    "A {tasmax_per_window} day(s) window, centered on each calendar day in the {tasmax_per_period} period, "
    "is used to compute the 10th percentile.",
    abstract="Number of days with maximum temperature below the 10th percentile.",
    cell_methods="time: sum over days",
    compute=indices.tx10p,
)

tn90p = TempWithIndexing(
    title="Days with minimum temperature above the 90th percentile",
    identifier="tn90p",
    units="days",
    standard_name="days_with_air_temperature_above_threshold",
    long_name="Number of days with minimum temperature above the 90th percentile",
    description="{freq} number of days with minimum temperature above the 90th percentile. "
    "A {tasmin_per_window} day(s) window, centered on each calendar day in the {tasmin_per_period} period, "
    "is used to compute the 90th percentile.",
    abstract="Number of days with minimum temperature above the 90th percentile.",
    cell_methods="time: sum over days",
    compute=indices.tn90p,
)

tn10p = TempWithIndexing(
    title="Days with minimum temperature below the 10th percentile",
    identifier="tn10p",
    units="days",
    standard_name="days_with_air_temperature_below_threshold",
    long_name="Number of days with minimum temperature below the 10th percentile",
    description="{freq} number of days with minimum temperature below the 10th percentile. "
    "A {tasmin_per_window} day(s) window, centered on each calendar day in the {tasmin_per_period} period, "
    "is used to compute the 10th percentile.",
    abstract="Number of days with minimum temperature below the 10th percentile.",
    cell_methods="time: sum over days",
    compute=indices.tn10p,
)


degree_days_exceedance_date = Temp(
    title="Degree day exceedance date",
    identifier="degree_days_exceedance_date",
    units="",
    long_name="Day of year when cumulative degree days exceed threshold.",
    standard_name="day_of_year",
    description="Day of year when the integral of degree days (mean temperature {op} {thresh}) exceeds {sum_thresh}, "
    "with the cumulative sum starting from {after_date}.",
    abstract="The day of the year when the sum of degree days exceeds a threshold. "
    "Degree days are calculated above or below a given temperature threshold.",
    cell_methods="",
    compute=indices.degree_days_exceedance_date,
)


warm_spell_duration_index = Temp(
    title="Warm spell duration index",
    identifier="warm_spell_duration_index",
    units="days",
    long_name="Number of days part of a percentile-defined warm spell",
    standard_name="number_of_days_with_air_temperature_above_threshold",
    description="{freq} number of days with at least {window} consecutive days where the daily maximum temperature is "
    "above the {tasmax_per_thresh}th percentile(s). A {tasmax_per_window} day(s) window, centred on each calendar day "
    "in the {tasmax_per_period} period, is used to compute the {tasmax_per_thresh}th percentile(s).",
    abstract="Number of days in in series with minimum duration where the daily maximum temperature exceeds a given "
    "percentile. The percentile threshold of temperatures should be calculated with a moving window of a given number "
    "of days.",
    cell_methods="time: sum over days",
    compute=indices.warm_spell_duration_index,
)


maximum_consecutive_warm_days = Temp(
    title="Maximum consecutive warm days",
    identifier="maximum_consecutive_warm_days",
    units="days",
    long_name="Maximum number of consecutive warm days",
    standard_name="spell_length_of_days_with_air_temperature_above_threshold",
    description="{freq} longest spell of consecutive days with Tmax above {thresh}.",
    abstract="Maximum number of consecutive days where the daily maximum temperature exceeds a certain threshold.",
    cell_methods="time: maximum over days",
    compute=indices.maximum_consecutive_tx_days,
)


class FireSeasonBase(Indicator):
    """Special Indicator class for FireSeason that accepts any tas[min/max] and optional snd and is not resampling."""

    def cfcheck(self, tas, snd=None):
        cfchecks.check_valid(tas, "standard_name", "air_temperature")
        cfchecks.cfcheck_from_name("snd", snd)


fire_season = FireSeasonBase(
    identifier="fire_season",
    description="Fire season mask, computed with method {method}.",
    units="",
    compute=indices.fire_season,
)


huglin_index = Temp(
    title="Huglin heliothermal index",
    identifier="huglin_index",
    units="",
    long_name="Huglin heliothermal index",
    description="Heat-summation index for agroclimatic suitability estimation, developed specifically for viticulture. "
    "Computed with {method} formula (Summation of ((Tmin + Tmax)/2 - {thresh}) * k), where coefficient (`k`) is a "
    "latitude-based day-length for days typically between 1 April and 30 September.",
    abstract="Heat-summation index for agroclimatic suitability estimation, developed specifically for viticulture. "
    "Considers daily Tmin and Tmax with a given base threshold, typically between 1 April and 30 September, and "
    "integrates a day-length coefficient calculation for higher latitudes. "
    "Metric originally published in Huglin (1978). Day-length coefficient based on Hall & Jones (2010).",
    cell_methods="",
    var_name="hi",
    compute=indices.huglin_index,
    parameters={
        "lat": {"kind": InputKind.VARIABLE},
        "method": {"default": "jones"},
        "start_date": {"default": "04-01"},
        "end_date": {"default": "10-01"},
    },
)


biologically_effective_degree_days = Temp(
    title="Biologically effective degree days",
    identifier="biologically_effective_degree_days",
    units="K days",
    long_name="Biologically effective degree days",
    description="Heat-summation index for agroclimatic suitability estimation, developed specifically for viticulture. "
    "Computed with {method} formula (Summation of min((max((Tmin + Tmax)/2 - {thresh_tasmin}, 0) * k) + TR_adj, 9°C), "
    "where coefficient (`k`) is a latitude-based day-length for days between {start_date} and {end_date}).",
    abstract="Considers daily Tmin and Tmax with a given base threshold between 1 April and 31 October, with a maximum "
    "daily value for degree days (typically 9°C), and integrates a modification coefficient for latitudes between "
    "40°N and 50°N as well as swings in daily temperature range. Original formula published in Gladstones, 1992.",
    cell_methods="",
    var_name="bedd",
    compute=indices.biologically_effective_degree_days,
    parameters={
        "lat": {"kind": InputKind.VARIABLE},
        "method": {"default": "gladstones"},
        "start_date": {"default": "04-01"},
        "end_date": {"default": "11-01"},
    },
)


effective_growing_degree_days = Temp(
    title="Effective growing degree days",
    identifier="effective_growing_degree_days",
    units="K days",
    long_name="Effective growing degree days",
    description="Heat-summation index for agroclimatic suitability estimation."
    "Computed with {method} formula (Summation of max((Tmin + Tmax)/2 - {thresh}, 0) between dynamically-determined "
    "growing season start and end dates. The 'bootsma' method uses a 10-day average temperature above {thresh} to "
    "identify a start date, while the 'qian' method uses a weighted mean average above {thresh} over 5 days to "
    "determine start date. The end date of the growing season is the date of first fall frost (Tmin < 0°C). ",
    abstract="Considers daily Tmin and Tmax with a given base threshold between dynamically-determined growing season "
    "start and end dates. The 'bootsma' method uses a 10-day mean temperature above a given threshold to identify a "
    "start date, while the 'qian' method uses a weighted mean temperature above a given threshold over 5 days to "
    "determine start date. The end date of the growing season is the date of first fall frost (Tmin < 0°C). "
    "Original formula published in Bootsma et al. 2005.",
    cell_methods="",
    var_name="egdd",
    compute=indices.effective_growing_degree_days,
    parameters={
        "method": {"default": "bootsma"},
        "thresh": {"default": "5 degC"},
        "after_date": {"default": "07-01"},
    },
)


latitude_temperature_index = Temp(
    title="Latitude temperature index",
    identifier="latitude_temperature_index",
    units="",
    long_name="Latitude-temperature index",
    description="A climate indice based on mean temperature of the warmest month and a latitude-based coefficient to "
    "account for longer day-length favouring growing conditions. Developed specifically for viticulture. "
    "Mean temperature of warmest month * ({lat_factor} - latitude).",
    abstract="A climate indice based on mean temperature of the warmest month and a latitude-based coefficient to "
    "account for longer day-length favouring growing conditions. Developed specifically for viticulture. "
    "Mean temperature of warmest month * (latitude_factor - latitude). "
    "Indice originally published in Jackson, D. I., & Cherry, N. J. (1988)",
    cell_methods="",
    allowed_periods=["A"],
    var_name="lti",
    compute=indices.latitude_temperature_index,
    parameters={"lat": {"kind": InputKind.VARIABLE}, "lat_factor": 60},
)<|MERGE_RESOLUTION|>--- conflicted
+++ resolved
@@ -715,19 +715,14 @@
     identifier="first_day_below",
     units="",
     standard_name="day_of_year",
-<<<<<<< HEAD
     long_name="First day of year with temperature below threshold",
     description="First day of year with temperature below {thresh} for at least {window} days after {after_date}.",
     abstract="Calculates the first day of a period when the temperature is lower than a certain threshold during a "
     "given number of days, after a given calendar date.",
     cell_methods="",
-    compute=indices.first_day_below,
+    compute=indices.first_day_temperature_below,
+    input=dict(tas="tasmin")
     parameters={"after_date": {"default": "07-01"}},
-=======
-    long_name="First day of year with temperature below {thresh}",
-    description="First day of year with temperature below {thresh} for at least {window} days.",
-    compute=indices.first_day_temperature_below,
-    input=dict(tas="tasmin"),
     _version_deprecated="0.39.0",
 )
 
@@ -773,7 +768,6 @@
         after_date={"default": "07-01"},
         op={"default": "<"},
     ),
->>>>>>> b0ed02f3
 )
 
 first_day_above = Temp(
@@ -781,21 +775,14 @@
     identifier="first_day_above",
     units="",
     standard_name="day_of_year",
-<<<<<<< HEAD
     long_name="First day of year with temperature above threshold",
     description="First day of year with temperature above {thresh} for at least {window} days after {after_date}.",
     abstract="Calculates the first day of a period when the temperature is higher than a certain threshold during a "
     "given number of days, after a given calendar date.",
     cell_methods="",
-    compute=indices.first_day_above,
-    parameters={"after_date": {"default": "07-01"}},
-)
-
-=======
-    long_name="First day of year with temperature above {thresh}",
-    description="First day of year with temperature above {thresh} for at least {window} days.",
     compute=indices.first_day_temperature_above,
     input=dict(tas="tasmin"),
+    parameters={"after_date": {"default": "07-01"}},
     _version_deprecated="0.39.0",
 )
 
@@ -844,7 +831,6 @@
     ),
 )
 
->>>>>>> b0ed02f3
 ice_days = TempWithIndexing(
     title="Ice days",
     identifier="ice_days",
