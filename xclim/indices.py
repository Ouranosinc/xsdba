--- conflicted
+++ resolved
@@ -15,6 +15,11 @@
 
 xr.set_options(enable_cftimeindex=True)  # Set xarray to use cftimeindex
 
+if six.PY2:
+    from funcsigs import signature
+elif six.PY3:
+    from inspect import signature
+
 from xclim.utils import get_ev_length
 from xclim.utils import get_ev_end
 
@@ -337,7 +342,6 @@
     return d.resample(time=freq).max(dim='time')
 
 
-<<<<<<< HEAD
 def heat_wave_frequency(tasmin, tasmax, thresh_tasmin=22.0, thresh_tasmax=30,
                         window=3, freq='YS'):
     #Dev note : we should decide if it is deg K or C
@@ -382,8 +386,6 @@
 
 
 @valid_daily_max_temperature
-=======
->>>>>>> c5e29376
 def heat_wave_index(tasmax, thresh=25.0, window=5, freq='YS'):
     r"""Heat wave index.
 
