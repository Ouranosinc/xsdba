--- conflicted
+++ resolved
@@ -8,13 +8,10 @@
 
 import numpy as np
 import xarray as xr
-<<<<<<< HEAD
 from warnings import warn
 import logging
-from xclim.utils import get_ev_length
-from xclim.utils import get_ev_end
-=======
->>>>>>> f75c4a22
+from .utils import get_ev_length
+from .utils import get_ev_end
 
 from . import run_length as rl
 
