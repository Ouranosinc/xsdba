--- conflicted
+++ resolved
@@ -43,12 +43,7 @@
     "huglin_index",
     "latitude_temperature_index",
     "qian_weighted_mean_average",
-<<<<<<< HEAD
-    "water_budget",
     "rain_season",
-    "standardized_precipitation_index",
-=======
->>>>>>> a30d9030
     "standardized_precipitation_evapotranspiration_index",
     "standardized_precipitation_index",
     "water_budget",
