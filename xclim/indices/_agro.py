# noqa: D100
from __future__ import annotations

import warnings
from typing import cast

import numpy as np
import xarray

import xclim.indices.run_length as rl
from xclim.core.calendar import parse_offset, select_time
from xclim.core.units import (
    amount2lwethickness,
    convert_units_to,
    declare_units,
    rate2amount,
    to_agg_units,
)
from xclim.core.utils import DateStr, DayOfYearStr, Quantified
from xclim.indices._conversion import potential_evapotranspiration
from xclim.indices._simple import tn_min
from xclim.indices._threshold import (
    first_day_temperature_above,
    first_day_temperature_below,
)
from xclim.indices.generic import aggregate_between_dates, get_zones
from xclim.indices.helpers import _gather_lat, day_lengths
from xclim.indices.stats import standardized_index

# Frequencies : YS: year start, QS-DEC: seasons starting in december, MS: month start
# See https://pandas.pydata.org/pandas-docs/stable/user_guide/timeseries.html

# -------------------------------------------------- #
# ATTENTION: ASSUME ALL INDICES WRONG UNTIL TESTED ! #
# -------------------------------------------------- #

__all__ = [
    "biologically_effective_degree_days",
    "cool_night_index",
    "corn_heat_units",
    "dryness_index",
    "effective_growing_degree_days",
    "hardiness_zones",
    "huglin_index",
    "latitude_temperature_index",
    "qian_weighted_mean_average",
    "rain_season",
    "standardized_precipitation_evapotranspiration_index",
    "standardized_precipitation_index",
    "water_budget",
]


@declare_units(
    tasmin="[temperature]",
    tasmax="[temperature]",
    thresh_tasmin="[temperature]",
    thresh_tasmax="[temperature]",
)
def corn_heat_units(
    tasmin: xarray.DataArray,
    tasmax: xarray.DataArray,
    thresh_tasmin: Quantified = "4.44 degC",
    thresh_tasmax: Quantified = "10 degC",
) -> xarray.DataArray:
    r"""Corn heat units.

    Temperature-based index used to estimate the development of corn crops.
    Formula adapted from :cite:t:`bootsma_risk_1999`.

    Parameters
    ----------
    tasmin : xarray.DataArray
        Minimum daily temperature.
    tasmax : xarray.DataArray
        Maximum daily temperature.
    thresh_tasmin : Quantified
        The minimum temperature threshold needed for corn growth.
    thresh_tasmax : Quantified
        The maximum temperature threshold needed for corn growth.

    Returns
    -------
    xarray.DataArray, [unitless]
        Daily corn heat units.

    Notes
    -----
    Formula used in calculating the Corn Heat Units for the Agroclimatic Atlas of Quebec :cite:p:`audet_atlas_2012`.

    The thresholds of 4.44°C for minimum temperatures and 10°C for maximum temperatures were selected following
    the assumption that no growth occurs below these values.

    Let :math:`TX_{i}` and :math:`TN_{i}` be the daily maximum and minimum temperature at day :math:`i`. Then the daily
    corn heat unit is:

    .. math::

        CHU_i = \frac{YX_{i} + YN_{i}}{2}

    with

    .. math::

        YX_i & = 3.33(TX_i -10) - 0.084(TX_i -10)^2, &\text{if } TX_i > 10°C

        YN_i & = 1.8(TN_i -4.44), &\text{if } TN_i > 4.44°C

    Where :math:`YX_{i}` and :math:`YN_{i}` is 0 when :math:`TX_i \leq 10°C` and :math:`TN_i \leq 4.44°C`, respectively.

    References
    ----------
    :cite:cts:`audet_atlas_2012,bootsma_risk_1999`
    """
    tasmin = convert_units_to(tasmin, "degC")
    tasmax = convert_units_to(tasmax, "degC")
    thresh_tasmin = convert_units_to(thresh_tasmin, "degC")
    thresh_tasmax = convert_units_to(thresh_tasmax, "degC")

    mask_tasmin = tasmin > thresh_tasmin
    mask_tasmax = tasmax > thresh_tasmax

    chu: xarray.DataArray = (
        xarray.where(mask_tasmin, 1.8 * (tasmin - thresh_tasmin), 0)
        + xarray.where(
            mask_tasmax,
            (3.33 * (tasmax - thresh_tasmax) - 0.084 * (tasmax - thresh_tasmax) ** 2),
            0,
        )
    ) / 2

    chu = chu.assign_attrs(units="")
    return chu


@declare_units(
    tas="[temperature]",
    tasmax="[temperature]",
    lat="[]",
    thresh="[temperature]",
)
def huglin_index(
    tas: xarray.DataArray,
    tasmax: xarray.DataArray,
    lat: xarray.DataArray | None = None,
    thresh: Quantified = "10 degC",
    method: str = "smoothed",
    start_date: DayOfYearStr = "04-01",
    end_date: DayOfYearStr = "10-01",
    freq: str = "YS",
) -> xarray.DataArray:
    r"""Huglin Heliothermal Index.

    Growing-degree days with a base of 10°C and adjusted for latitudes between 40°N and 50°N for April-September
    (Northern Hemisphere; October-March in Southern Hemisphere). Originally proposed in :cite:t:`huglin_nouveau_1978`.
    Used as a heat-summation metric in viticulture agroclimatology.

    Parameters
    ----------
    tas : xarray.DataArray
        Mean daily temperature.
    tasmax : xarray.DataArray
        Maximum daily temperature.
    lat : xarray.DataArray
        Latitude coordinate.
        If None, a CF-conformant "latitude" field must be available within the passed DataArray.
    thresh : Quantified
        The temperature threshold.
    method : {"smoothed", "icclim", "jones"}
        The formula to use for the latitude coefficient calculation.
    start_date : DayOfYearStr
        The hemisphere-based start date to consider (north = April, south = October).
    end_date : DayOfYearStr
        The hemisphere-based start date to consider (north = October, south = April). This date is non-inclusive.
    freq : str
        Resampling frequency (default: "YS"; For Southern Hemisphere, should be "YS-JUL").

    Returns
    -------
    xarray.DataArray, [unitless]
        Huglin heliothermal index (HI).

    Notes
    -----
    Let :math:`TX_{i}` and :math:`TG_{i}` be the daily maximum and mean temperature at day :math:`i` and
    :math:`T_{thresh}` the base threshold needed for heat summation (typically, 10 degC). A day-length multiplication,
    :math:`k`, based on latitude, :math:`lat`, is also considered. Then the Huglin heliothermal index for dates between
    1 April and 30 September is:

    .. math::

        HI = \sum_{i=\text{April 1}}^{\text{September 30}} \left( \frac{TX_i  + TG_i)}{2} - T_{thresh} \right) * k

    For the `smoothed` method, the day-length multiplication factor, :math:`k`, is calculated as follows:

    .. math::

        k = f(lat) = \begin{cases}
                        1, & \text{if } |lat| <= 40 \\
                        1 + ((abs(lat) - 40) / 10) * 0.06, & \text{if } 40 < |lat| <= 50 \\
                        NaN, & \text{if } |lat| > 50 \\
                     \end{cases}

    For compatibility with ICCLIM, `end_date` should be set to `11-01`, `method` should be set to `icclim`. The
    day-length multiplication factor, :math:`k`, is calculated as follows:

    .. math::

        k = f(lat) = \begin{cases}
                        1.0, & \text{if } |lat| <= 40 \\
                        1.02, & \text{if } 40 < |lat| <= 42 \\
                        1.03, & \text{if } 42 < |lat| <= 44 \\
                        1.04, & \text{if } 44 < |lat| <= 46 \\
                        1.05, & \text{if } 46 < |lat| <= 48 \\
                        1.06, & \text{if } 48 < |lat| <= 50 \\
                        NaN, & \text{if } |lat| > 50 \\
                    \end{cases}

    A more robust day-length calculation based on latitude, calendar, day-of-year, and obliquity is available with
    `method="jones"`. See: :py:func:`xclim.indices.generic.day_lengths` or :cite:t:`hall_spatial_2010` for more
    information.

    References
    ----------
    :cite:cts:`huglin_nouveau_1978, hall_spatial_2010`
    """
    tas = convert_units_to(tas, "degC")
    tasmax = convert_units_to(tasmax, "degC")
    thresh = convert_units_to(thresh, "degC")

    if lat is None:
        lat = _gather_lat(tas)

    if method.lower() == "smoothed":
        lat_mask = abs(lat) <= 50
        lat_coefficient = ((abs(lat) - 40) / 10).clip(min=0) * 0.06
        k = 1 + xarray.where(lat_mask, lat_coefficient, np.NaN)
        k_aggregated = 1
    elif method.lower() == "icclim":
        k_f = [0, 0.02, 0.03, 0.04, 0.05, 0.06]

        k = 1 + xarray.where(
            abs(lat) <= 40,
            k_f[0],
            xarray.where(
                (40 < abs(lat)) & (abs(lat) <= 42),
                k_f[1],
                xarray.where(
                    (42 < abs(lat)) & (abs(lat) <= 44),
                    k_f[2],
                    xarray.where(
                        (44 < abs(lat)) & (abs(lat) <= 46),
                        k_f[3],
                        xarray.where(
                            (46 < abs(lat)) & (abs(lat) <= 48),
                            k_f[4],
                            xarray.where(
                                (48 < abs(lat)) & (abs(lat) <= 50), k_f[5], np.NaN
                            ),
                        ),
                    ),
                ),
            ),
        )
        k_aggregated = 1
    elif method.lower() == "jones":
        day_length = (
            select_time(
                day_lengths(dates=tas.time, lat=lat, method="simple"),
                date_bounds=(start_date, end_date),
                include_bounds=(True, False),
            )
            .resample(time=freq)
            .sum()
        )
        k = 1
        k_aggregated = 2.8311e-4 * day_length + 0.30834
    else:
        raise NotImplementedError(f"'{method}' method is not implemented.")

    hi: xarray.DataArray = (((tas + tasmax) / 2) - thresh).clip(min=0) * k
    hi = (
        select_time(
            hi, date_bounds=(start_date, end_date), include_bounds=(True, False)
        )
        .resample(time=freq)
        .sum()
        * k_aggregated
    )
    hi = hi.assign_attrs(units="")
    return hi


@declare_units(
    tasmin="[temperature]",
    tasmax="[temperature]",
    lat="[]",
    thresh_tasmin="[temperature]",
    low_dtr="[temperature]",
    high_dtr="[temperature]",
    max_daily_degree_days="[temperature]",
)
def biologically_effective_degree_days(
    tasmin: xarray.DataArray,
    tasmax: xarray.DataArray,
    lat: xarray.DataArray | None = None,
    thresh_tasmin: Quantified = "10 degC",
    method: str = "gladstones",
    low_dtr: Quantified = "10 degC",
    high_dtr: Quantified = "13 degC",
    max_daily_degree_days: Quantified = "9 degC",
    start_date: DayOfYearStr = "04-01",
    end_date: DayOfYearStr = "11-01",
    freq: str = "YS",
) -> xarray.DataArray:
    r"""Biologically effective growing degree days.

    Growing-degree days with a base of 10°C and an upper limit of 19°C and adjusted for latitudes between 40°N and 50°N
    for April to October (Northern Hemisphere; October to April in Southern Hemisphere). A temperature range adjustment
    also promotes small and large swings in daily temperature range. Used as a heat-summation metric in viticulture
    agroclimatology.

    Parameters
    ----------
    tasmin : xarray.DataArray
        Minimum daily temperature.
    tasmax : xarray.DataArray
        Maximum daily temperature.
    lat : xarray.DataArray, optional
        Latitude coordinate.
        If None and method in ["gladstones", "icclim"],
        a CF-conformant "latitude" field must be available within the passed DataArray.
    thresh_tasmin : Quantified
        The minimum temperature threshold.
    method : {"gladstones", "icclim", "jones"}
        The formula to use for the calculation.
        The "gladstones" integrates a daily temperature range and latitude coefficient. End_date should be "11-01".
        The "icclim" method ignores daily temperature range and latitude coefficient. End date should be "10-01".
        The "jones" method integrates axial tilt, latitude, and day-of-year on coefficient. End_date should be "11-01".
    low_dtr : Quantified
        The lower bound for daily temperature range adjustment (default: 10°C).
    high_dtr : Quantified
        The higher bound for daily temperature range adjustment (default: 13°C).
    max_daily_degree_days : Quantified
        The maximum amount of biologically effective degrees days that can be summed daily.
    start_date : DayOfYearStr
        The hemisphere-based start date to consider (north = April, south = October).
    end_date : DayOfYearStr
        The hemisphere-based start date to consider (north = October, south = April). This date is non-inclusive.
    freq : str
        Resampling frequency (default: "YS"; For Southern Hemisphere, should be "YS-JUL").

    Returns
    -------
    xarray.DataArray, [K days]
        Biologically effective growing degree days (BEDD)

    Warnings
    --------
    Lat coordinate must be provided if method is "gladstones" or "jones".

    Notes
    -----
    The tasmax ceiling of 19°C is assumed to be the max temperature beyond which no further gains from daily temperature
    occur. Indice originally published in :cite:t:`gladstones_viticulture_1992`.

    Let :math:`TX_{i}` and :math:`TN_{i}` be the daily maximum and minimum temperature at day :math:`i`, :math:`lat`
    the latitude of the point of interest, :math:`degdays_{max}` the maximum amount of degrees that can be summed per
    day (typically, 9). Then the sum of daily biologically effective growing degree day (BEDD) units between 1 April and
    31 October is:

    .. math::

        BEDD_i = \sum_{i=\text{April 1}}^{\text{October 31}} min\left( \left( max\left( \frac{TX_i  + TN_i)}{2} - 10, 0 \right) * k \right) + TR_{adj}, degdays_{max}\right)

    .. math::

        TR_{adj} = f(TX_{i}, TN_{i}) = \begin{cases}
        0.25(TX_{i} - TN_{i} - 13), & \text{if } (TX_{i} - TN_{i}) > 13 \\
        0, & \text{if } 10 < (TX_{i} - TN_{i}) < 13\\
        0.25(TX_{i} - TN_{i} - 10), & \text{if } (TX_{i} - TN_{i}) < 10 \\
        \end{cases}

    .. math::

        k = f(lat) = 1 + \left(\frac{\left| lat  \right|}{50} * 0.06,  \text{if }40 < |lat| <50, \text{else } 0\right)

    A second version of the BEDD (`method="icclim"`) does not consider :math:`TR_{adj}` and :math:`k` and employs a
    different end date (30 September) :cite:p:`project_team_eca&d_algorithm_2013`.
    The simplified formula is as follows:

    .. math::

        BEDD_i = \sum_{i=\text{April 1}}^{\text{September 30}} min\left( max\left(\frac{TX_i  + TN_i)}{2} - 10, 0\right), degdays_{max}\right)

    References
    ----------
    :cite:cts:`gladstones_viticulture_1992,project_team_eca&d_algorithm_2013`
    """
    tasmin = convert_units_to(tasmin, "degC")
    tasmax = convert_units_to(tasmax, "degC")
    thresh_tasmin = convert_units_to(thresh_tasmin, "degC")
    max_daily_degree_days = convert_units_to(max_daily_degree_days, "degC")

    if method.lower() in ["gladstones", "jones"]:
        low_dtr = convert_units_to(low_dtr, "degC")
        high_dtr = convert_units_to(high_dtr, "degC")
        dtr = tasmax - tasmin
        tr_adj = 0.25 * xarray.where(
            dtr > high_dtr,
            dtr - high_dtr,
            xarray.where(dtr < low_dtr, dtr - low_dtr, 0),
        )

        if lat is None:
            lat = _gather_lat(tasmin)

        if method.lower() == "gladstones":
            if isinstance(lat, (int, float)):
                lat = xarray.DataArray(lat)
            lat_mask = abs(lat) <= 50
            k = 1 + xarray.where(
                lat_mask, ((abs(lat) - 40) * 0.06 / 10).clip(0, None), 0
            )
            k_aggregated = 1
        else:
            day_length = (
                select_time(
                    day_lengths(dates=tasmin.time, lat=lat, method="simple"),
                    date_bounds=(start_date, end_date),
                    include_bounds=(True, False),
                )
                .resample(time=freq)
                .sum()
            )
            k = 1
            k_huglin = 2.8311e-4 * day_length + 0.30834
            k_aggregated = 1.1135 * k_huglin - 0.1352
    elif method.lower() == "icclim":
        k = 1
        tr_adj = 0
        k_aggregated = 1
    else:
        raise NotImplementedError()

    bedd: xarray.DataArray = (
        (((tasmin + tasmax) / 2) - thresh_tasmin).clip(min=0) * k + tr_adj
    ).clip(max=max_daily_degree_days)

    bedd = (
        select_time(
            bedd, date_bounds=(start_date, end_date), include_bounds=(True, False)
        )
        .resample(time=freq)
        .sum()
        * k_aggregated
    )

    bedd = bedd.assign_attrs(units="K days")
    return bedd


@declare_units(tasmin="[temperature]")
def cool_night_index(
    tasmin: xarray.DataArray,
    lat: xarray.DataArray | str | None = None,
    freq: str = "YS",
) -> xarray.DataArray:
    """Cool Night Index.

    Mean minimum temperature for September (northern hemisphere) or March (Southern hemisphere).
    Used in calculating the Géoviticulture Multicriteria Classification System (:cite:t:`tonietto_multicriteria_2004`).

    Warnings
    --------
    This indice is calculated using minimum temperature resampled to monthly average, and therefore will accept monthly
    averaged data as inputs.

    Parameters
    ----------
    tasmin : xarray.DataArray
        Minimum daily temperature.
    lat : xarray.DataArray or {"north", "south"}, optional
        Latitude coordinate as an array, float or string.
        If None, a CF-conformant "latitude" field must be available within the passed DataArray.
    freq : str
        Resampling frequency.

    Returns
    -------
    xarray.DataArray, [degC]
        Mean of daily minimum temperature for month of interest.

    Notes
    -----
    Given that this indice only examines September and March months, it is possible to send in DataArrays containing
    only these timesteps. Users should be aware that due to the missing values checks in wrapped Indicators, datasets
    that are missing several months will be flagged as invalid. This check can be ignored by setting the following
    context:

    .. code-block:: python

        with xclim.set_options(check_missing="skip"):
            cni = cool_night_index(tasmin)

    Examples
    --------
    >>> from xclim.indices import cool_night_index
    >>> tasmin = xr.open_dataset(path_to_tasmin_file).tasmin
    >>> cni = cool_night_index(tasmin)

    References
    ----------
    :cite:cts:`tonietto_multicriteria_2004`
    """
    tasmin = convert_units_to(tasmin, "degC")

    # Use September in northern hemisphere, March in southern hemisphere.
    months = tasmin.time.dt.month

    if lat is None:
        lat = _gather_lat(tasmin)
    if isinstance(lat, xarray.DataArray):
        month = xarray.where(lat > 0, 9, 3)
    elif isinstance(lat, str):
        if lat.lower() == "north":
            month = 9
        elif lat.lower() == "south":
            month = 3
        else:
            raise ValueError(f"Latitude value unsupported: {lat}.")
    else:
        raise ValueError(f"Latitude not understood {lat}.")

    tasmin = tasmin.where(months == month, drop=True)

    cni: xarray.DataArray = tasmin.resample(time=freq).mean(keep_attrs=True)
    cni = cni.assign_attrs(units="degC")
    return cni


@declare_units(pr="[precipitation]", evspsblpot="[precipitation]", wo="[length]")
def dryness_index(
    pr: xarray.DataArray,
    evspsblpot: xarray.DataArray,
    lat: xarray.DataArray | str | None = None,
    wo: Quantified = "200 mm",
    freq: str = "YS",
) -> xarray.DataArray:
    r"""Dryness Index.

    Approximation of the water balance for the categorizing the winegrowing season. Uses both precipitation and an
    adjustment of potential evapotranspiration between April and September (Northern Hemisphere) or October and March
    (Southern hemisphere). Used in calculating the Géoviticulture Multicriteria Classification System
    (:cite:t:`tonietto_multicriteria_2004`).

    Warnings
    --------
    Dryness Index expects CF-Convention conformant potential evapotranspiration (positive up). This indice is calculated
    using evapotranspiration and precipitation resampled and converted to monthly total accumulations, and therefore
    will accept monthly fluxes as inputs.

    Parameters
    ----------
    pr : xarray.DataArray
        Precipitation.
    evspsblpot : xarray.DataArray
        Potential evapotranspiration.
    lat : xarray.DataArray or {"north", "south"}, optional
        Latitude coordinate as an array, float or string.
        If None, a CF-conformant "latitude" field must be available within the passed DataArray.
    wo : Quantified
        The initial soil water reserve accessible to root systems [length]. Default: 200 mm.
    freq : str
        Resampling frequency.

    Returns
    -------
    xarray.DataArray, [mm]
        Dryness Index.

    Notes
    -----
    Given that this indice only examines monthly total accumulations for six-month periods depending on the hemisphere,
    it is possible to send in DataArrays containing only these timesteps. Users should be aware that due to the missing
    values checks in wrapped Indicators, datasets that are missing several months will be flagged as invalid. This check
    can be ignored by setting the following context:

    .. code-block:: python

        with xclim.set_options(check_missing="skip"):
            di = dryness_index(pr, evspsblpot)

    Let :math:`Wo` be the initial useful soil water reserve (typically "200 mm"), :math:`P` be precipitation,
    :math:`T_{v}` be the potential transpiration in the vineyard, and :math:`E_{s}` be the direct evaporation from the
    soil. Then the Dryness Index, or the estimate of soil water reserve at the end of a period (1 April to 30 September
    in the Northern Hemispherere or 1 October to 31 March in the Southern Hemisphere), can be given by the following
    formulae:

    .. math::

        W = \sum_{\text{April 1}}^{\text{September 30}} \left( Wo + P - T_{v} - E_{s} \right)

    or (for the Southern Hemisphere):

    .. math::

        W = \sum_{\text{October 1}}^{\text{March 31}} \left( Wo + P - T_{v} - E_{s} \right)

    Where :math:`T_{v}` and :math:`E_{s}` are given by the following formulae:

    .. math::

        T_{v} = ETP * k

    and

    .. math::

        E_{s} = \frac{ETP}{N}\left( 1 - k \right) * JPm

    Where :math:`ETP` is evapotranspiration, :math:`N` is the number of days in the given month. :math:`k` is the
    coefficient for radiative absorption given by the vine plant architecture, and :math:`JPm` is the number of days of
    effective evaporation from the soil per month, both provided by the following formulae:

    .. math::

        k = \begin{cases}
            0.1, & \text{if month = April (NH) or October (SH)}  \\
            0.3, & \text{if month = May (NH) or November (SH)}  \\
            0.5, & \text{if month = June - September (NH) or December - March (SH)} \\
            \end{cases}

    .. math::

        JPm = \max\left( P / 5, N \right)

    Examples
    --------
    >>> from xclim.indices import dryness_index
    >>> dryi = dryness_index(pr_dataset, evspsblpot_dataset, wo="200 mm")

    References
    ----------
    :cite:cts:`tonietto_multicriteria_2004,riou_determinisme_1994`

    """
    if parse_offset(freq) != (1, "Y", True, "JAN"):
        raise ValueError(f"Freq not allowed: {freq}. Must be `YS` or `YS-JAN`")

    # Resample all variables to monthly totals in mm units.
    evspsblpot = (
        amount2lwethickness(rate2amount(evspsblpot), out_units="mm")
        .resample(time="MS")
        .sum()
    )
    pr = amount2lwethickness(rate2amount(pr), out_units="mm").resample(time="MS").sum()
    wo = convert_units_to(wo, "mm")

    # Different potential evapotranspiration rates for northern hemisphere and southern hemisphere.
    # wo_adjustment is the initial soil moisture rate at beginning of season.
    adjustment_array_north = xarray.DataArray(
        [0, 0, 0, 0.1, 0.3, 0.5, 0.5, 0.5, 0.5, 0, 0, 0],
        dims="month",
        coords=dict(month=np.arange(1, 13)),
    )
    adjustment_array_south = xarray.DataArray(
        [0.5, 0.5, 0.5, 0, 0, 0, 0, 0, 0, 0.1, 0.3, 0.5],
        dims="month",
        coords=dict(month=np.arange(1, 13)),
    )

    has_north, has_south = False, False
    if lat is None:
        lat = _gather_lat(pr)
    if isinstance(lat, xarray.DataArray):
        if (lat >= 0).any():
            has_north = True
        if (lat < 0).any():
            has_south = True

        adjustment = xarray.where(
            lat >= 0,
            adjustment_array_north,
            adjustment_array_south,
        )
    elif isinstance(lat, str):
        if lat.lower() == "north":
            adjustment = adjustment_array_north
            has_north = True
        elif lat.lower() == "south":
            adjustment = adjustment_array_south
            has_south = True
        else:
            raise ValueError(f"Latitude value unsupported: {lat}.")
    else:
        raise ValueError(f"Latitude not understood: {lat}.")

    # Monthly weights array
    k = adjustment.sel(month=evspsblpot.time.dt.month)

    # Drop all pr outside seasonal bounds
    pr_masked = (k > 0) * pr

    # Potential transpiration of the vineyard
    t_v = evspsblpot * k

    # Direct soil evaporation
    e_s = (
        (evspsblpot / evspsblpot.time.dt.daysinmonth)
        * (1 - k)
        * (pr_masked / 5).clip(max=evspsblpot.time.dt.daysinmonth)
    )

    di_north: xarray.DataArray | None = None
    di_south: xarray.DataArray | None = None
    # Dryness index
    if has_north:
        di_north = wo + (pr_masked - t_v - e_s).resample(time="YS-JAN").sum()
    if has_south:
        di_south = wo + (pr_masked - t_v - e_s).resample(time="YS-JUL").sum()
        # Shift time for Southern Hemisphere to allow for concatenation with Northern Hemisphere
        di_south = di_south.shift(time=1).isel(time=slice(1, None))
        di_south["time"] = di_south.indexes["time"].shift(-6, "MS")

    di: xarray.DataArray
    if has_north and has_south:
        di = di_north.where(lat >= 0, di_south)
    elif has_north:
        di = di_north  # noqa
    elif has_south:
        di = di_south  # noqa
    else:
        raise ValueError("No hemisphere data found.")

    di = di.assign_attrs(units="mm")
    return di


@declare_units(tas="[temperature]", lat="[]")
def latitude_temperature_index(
    tas: xarray.DataArray,
    lat: xarray.DataArray | None = None,
    lat_factor: float = 75,
    freq: str = "YS",
) -> xarray.DataArray:
    """Latitude-Temperature Index.

    Mean temperature of the warmest month with a latitude-based scaling factor :cite:p:`jackson_prediction_1988`.
    Used for categorizing wine-growing regions.

    Parameters
    ----------
    tas : xarray.DataArray
        Mean daily temperature.
    lat : xarray.DataArray, optional
        Latitude coordinate.
        If None, a CF-conformant "latitude" field must be available within the passed DataArray.
    lat_factor : float
        Latitude factor. Maximum poleward latitude. Default: 75.
    freq : str
        Resampling frequency.

    Returns
    -------
    xarray.DataArray, [unitless]
        Latitude Temperature Index.

    Notes
    -----
    The latitude factor of `75` is provided for examining the poleward expansion of wine-growing climates under
    scenarios of climate change (modified from :cite:t:`kenny_assessment_1992`). For comparing 20th century/observed
    historical records, the original scale factor of `60` is more appropriate.

    Let :math:`Tn_{j}` be the average temperature for a given month :math:`j`, :math:`lat_{f}` be the latitude factor,
    and :math:`lat` be the latitude of the area of interest. Then the Latitude-Temperature Index (:math:`LTI`) is:

    .. math::

        LTI = max(TN_{j}: j = 1..12)(lat_f - |lat|)

    References
    ----------
    :cite:cts:`jackson_prediction_1988,kenny_assessment_1992`
    """
    tas = convert_units_to(tas, "degC")

    tas = tas.resample(time="MS").mean(dim="time", keep_attrs=True)
    mtwm = tas.resample(time=freq).max(dim="time", keep_attrs=True)

    if lat is None:
        lat = _gather_lat(tas)

    lat_mask = (abs(lat) >= 0) & (abs(lat) <= lat_factor)
    lat_coeff = xarray.where(lat_mask, lat_factor - abs(lat), 0)

    lti: xarray.DataArray = mtwm * lat_coeff
    lti = lti.assign_attrs(units="")
    return lti


@declare_units(
    pr="[precipitation]",
    evspsblpot="[precipitation]",
    tasmin="[temperature]",
    tasmax="[temperature]",
    tas="[temperature]",
    lat="[]",
    hurs="[]",
    rsds="[radiation]",
    rsus="[radiation]",
    rlds="[radiation]",
    rlus="[radiation]",
    sfcWind="[speed]",
)
def water_budget(
    pr: xarray.DataArray,
    evspsblpot: xarray.DataArray | None = None,
    tasmin: xarray.DataArray | None = None,
    tasmax: xarray.DataArray | None = None,
    tas: xarray.DataArray | None = None,
    lat: xarray.DataArray | None = None,
    hurs: xarray.DataArray | None = None,
    rsds: xarray.DataArray | None = None,
    rsus: xarray.DataArray | None = None,
    rlds: xarray.DataArray | None = None,
    rlus: xarray.DataArray | None = None,
    sfcWind: xarray.DataArray | None = None,
    method: str = "BR65",
) -> xarray.DataArray:
    r"""Precipitation minus potential evapotranspiration.

    Precipitation minus potential evapotranspiration as a measure of an approximated surface water budget,
    where the potential evapotranspiration can be calculated with a given method.

    Parameters
    ----------
    pr : xarray.DataArray
        Daily precipitation.
    evspsblpot: xarray.DataArray, optional
        Potential evapotranspiration
    tasmin : xarray.DataArray, optional
        Minimum daily temperature.
    tasmax : xarray.DataArray, optional
        Maximum daily temperature.
    tas : xarray.DataArray, optional
        Mean daily temperature.
    lat : xarray.DataArray, optional
        Latitude coordinate, needed if evspsblpot is not given.
        If None, a CF-conformant "latitude" field must be available within the `pr` DataArray.
    hurs : xarray.DataArray, optional
        Relative humidity.
    rsds : xarray.DataArray, optional
        Surface Downwelling Shortwave Radiation
    rsus : xarray.DataArray, optional
        Surface Upwelling Shortwave Radiation
    rlds : xarray.DataArray, optional
        Surface Downwelling Longwave Radiation
    rlus : xarray.DataArray, optional
        Surface Upwelling Longwave Radiation
    sfcWind : xarray.DataArray, optional
        Surface wind velocity (at 10 m)
    method : str
        Method to use to calculate the potential evapotranspiration.

    See Also
    --------
    xclim.indicators.atmos.potential_evapotranspiration

    Returns
    -------
    xarray.DataArray
        Precipitation minus potential evapotranspiration.
    """
    pr = convert_units_to(pr, "kg m-2 s-1", context="hydro")

    if lat is None and evspsblpot is None:
        lat = _gather_lat(pr)

    if evspsblpot is None:
        pet = potential_evapotranspiration(
            tasmin=tasmin,
            tasmax=tasmax,
            tas=tas,
            lat=lat,
            hurs=hurs,
            rsds=rsds,
            rsus=rsus,
            rlds=rlds,
            rlus=rlus,
            sfcWind=sfcWind,
            method=method,
        )
    else:
        pet = convert_units_to(evspsblpot, "kg m-2 s-1", context="hydro")

    if xarray.infer_freq(pet.time) == "MS":
        pr = pr.resample(time="MS").mean(dim="time", keep_attrs=True)

    out: xarray.DataArray = pr - pet
    out = out.assign_attrs(units=pr.attrs["units"])
    return out


@declare_units(
    pr="[precipitation]",
    thresh_wet_start="[length]",
    thresh_dry_start="[length]",
    thresh_dry_end="[length]",
)
def rain_season(
    pr: xarray.DataArray,
    thresh_wet_start: Quantified = "25.0 mm",
    window_wet_start: int = 3,
    window_not_dry_start: int = 30,
    thresh_dry_start: Quantified = "1.0 mm",
    window_dry_start: int = 7,
    method_dry_start: str = "per_day",
    date_min_start: DayOfYearStr = "05-01",
    date_max_start: DayOfYearStr = "12-31",
    thresh_dry_end: Quantified = "0.0 mm",
    window_dry_end: int = 20,
    method_dry_end: str = "per_day",
    date_min_end: DayOfYearStr = "09-01",
    date_max_end: DayOfYearStr = "12-31",
    freq="YS-JAN",
) -> tuple[xarray.DataArray, xarray.DataArray, xarray.DataArray]:
    """Find the length of the rain season and the day of year of its start and its end.

    The rain season begins when two conditions are met: 1) There must be a number of wet days with precipitations above
    or equal to a given threshold; 2) There must be another sequence following, where, for a given period in time, there
    are no dry sequence (i.e. a certain number of days where precipitations are below or equal to a certain threshold).
    The rain season ends when there is a dry sequence.

    Parameters
    ----------
    pr : xr.DataArray
        Precipitation data.
    thresh_wet_start : Quantified
        Accumulated precipitation threshold associated with `window_wet_start`.
    window_wet_start : int
        Number of days when accumulated precipitation is above `thresh_wet_start`.
        Defines the first condition to start the rain season
    window_not_dry_start : int
        Number of days, after `window_wet_start` days, during which no dry period must be found as a second and last
        condition to start the rain season.
        A dry sequence is defined with `thresh_dry_start`, `window_dry_start` and `method_dry_start`.
    thresh_dry_start : Quantified
        Threshold length defining a dry day in the sequence related to `window_dry_start`.
    window_dry_start : int
        Number of days used to define a dry sequence in the start of the season.
        Daily precipitations lower than `thresh_dry_start` during `window_dry_start` days are considered a dry sequence.
        The precipitations must be lower than `thresh_dry_start` for either every day in the sequence
        (`method_dry_start == "per_day"`) or for the total (`method_dry_start == "total"`).
    method_dry_start : {"per_day", "total"}
        Method used to define a dry sequence associated with `window_dry_start`.
        The threshold `thresh_dry_start` is either compared to every daily precipitation
        (`method_dry_start == "per_day"`) or to total precipitations (`method_dry_start == "total"`) in the sequence
        `window_dry_start` days.
    date_min_start : DayOfYearStr
        First day of year when season can start ("mm-dd").
    date_max_start : DayOfYearStr
        Last day of year when season can start ("mm-dd").
    thresh_dry_end : str
        Threshold length defining a dry day in the sequence related to `window_dry_end`.
    window_dry_end : int
        Number of days used to define a dry sequence in the end of the season.
        Daily precipitations lower than `thresh_dry_end` during `window_dry_end` days are considered a dry sequence.
        The precipitations must be lower than `thresh_dry_end` for either every day in the sequence
        (`method_dry_end == "per_day"`) or for the total (`method_dry_end == "total"`).
    method_dry_end : {"per_day", "total"}
        Method used to define a dry sequence associated with `window_dry_end`.
        The threshold `thresh_dry_end` is either compared to every daily precipitation (`method_dry_end == "per_day"`)
        or to total precipitations (`method_dry_end == "total"`) in the sequence `window_dry` days.
    date_min_end : DayOfYearStr
        First day of year when season can end ("mm-dd").
    date_max_end : DayOfYearStr
        Last day of year when season can end ("mm-dd").
    freq : str
      Resampling frequency.

    Returns
    -------
    rain_season_start: xr.DataArray, [dimensionless]
    rain_season_end: xr.DataArray, [dimensionless]
    rain_season_length: xr.DataArray, [time]

    Notes
    -----
    The rain season starts at the end of a period of raining (a total precipitation  of `thresh_wet_start` over
    `window_wet_start` days). This must be directly followed by a period of `window_not_dry_start` days with no dry
    sequence. The dry sequence is a period of `window_dry_start` days where precipitations are below `thresh_dry_start`
    (either the total precipitations over the period, or the daily precipitations, depending on `method_dry_start`).
    The rain season stops when a dry sequence happens (the dry sequence is defined as in the start sequence, but with
    parameters `window_dry_end`, `thresh_dry_end` and `method_dry_end`). The dates on which the season can start are
    constrained by `date_min_start`and `date_max_start` (and similarly for the end of the season).

    References
    ----------
    :cite:cts:`sivakumar_predicting_1998`
    """
    # Unit conversion.
    pram = rate2amount(pr, out_units="mm")
    thresh_wet_start = convert_units_to(thresh_wet_start, pram)
    thresh_dry_start = convert_units_to(thresh_dry_start, pram)
    thresh_dry_end = convert_units_to(thresh_dry_end, pram)

    # should we flag date_min_end  < date_max_start?
    def _get_first_run(run_positions, start_date, end_date):
        run_positions = select_time(run_positions, date_bounds=(start_date, end_date))
        first_start = run_positions.argmax("time")
        return xarray.where(
            first_start != run_positions.argmin("time"), first_start, np.NaN
        )

    # Find the start of the rain season
    def _get_first_run_start(_pram):
        last_doy = _pram.indexes["time"][-1].strftime("%m-%d")
        _pram = select_time(_pram, date_bounds=(date_min_start, last_doy))

        # First condition: Start with enough precipitation
        da_start = _pram.rolling({"time": window_wet_start}).sum() >= thresh_wet_start

        # Second condition: No dry period after
        if method_dry_start == "per_day":
            da_stop = _pram <= thresh_dry_start
            window_dry = window_dry_start
        elif method_dry_start == "total":
            da_stop = (
                _pram.rolling({"time": window_dry_start}).sum() <= thresh_dry_start
            )
            # equivalent to rolling forward in time instead, i.e. end date will be at beginning of dry run
            da_stop = da_stop.shift({"time": -(window_dry_start - 1)}, fill_value=False)
            window_dry = 1
        else:
            raise ValueError(f"Unknown method_dry_start: {method_dry_start}.")

        # First and second condition combined in a run length
        events = rl.extract_events(da_start, 1, da_stop, window_dry)
        run_positions = rl.rle(events) >= (window_not_dry_start + window_wet_start)

        return _get_first_run(run_positions, date_min_start, date_max_start)

    # Find the end of the rain season
    # FIXME: This function mixes local and parent-level variables. It should be refactored.
    def _get_first_run_end(_pram):
        if method_dry_end == "per_day":
            da_stop = _pram <= thresh_dry_end
            run_positions = rl.rle(da_stop) >= window_dry_end
        elif method_dry_end == "total":
            run_positions = (
                _pram.rolling({"time": window_dry_end}).sum() <= thresh_dry_end
            )
        else:
            raise ValueError(f"Unknown method_dry_end: {method_dry_end}.")
        return _get_first_run(run_positions, date_min_end, date_max_end)

    # Get start, end and length of rain season. Written as a function so it can be resampled
    # FIXME: This function mixes local and parent-level variables. It should be refactored.
    def _get_rain_season(_pram):
        start = _get_first_run_start(_pram)

        # masking value before  start of the season (end of season should be after)
        # Get valid integer indexer of the day after the first run starts.
        # `start != NaN` only possible if a condition on next few time steps is respected.
        # Thus, `start+1` exists if `start != NaN`
        start_ind = (start + 1).fillna(-1).astype(int)
        mask = _pram * np.NaN
        # Put "True" on the day of run start
        mask[{"time": start_ind}] = 1
        # Mask back points without runs, propagate the True
        mask = mask.where(start.notnull()).ffill("time")
        mask = mask.notnull()
        end = _get_first_run_end(_pram.where(mask))

        length = xarray.where(end.notnull(), end - start, _pram["time"].size - start)

        # converting to doy
        crd = _pram.time.dt.dayofyear
        start = rl.lazy_indexing(crd, start)
        end = rl.lazy_indexing(crd, end)

        _out = xarray.Dataset(
            {
                "rain_season_start": start,
                "rain_season_end": end,
                "rain_season_length": length,
            }
        )
        return _out

    # Compute rain season, attribute units
    out = cast(xarray.Dataset, pram.resample(time=freq).map(_get_rain_season))
    rain_season_start = out.rain_season_start.assign_attrs(
        units="", is_dayofyear=np.int32(1)
    )
    rain_season_end = out.rain_season_end.assign_attrs(
        units="", is_dayofyear=np.int32(1)
    )
    rain_season_length = out.rain_season_length.assign_attrs(units="days")
    return rain_season_start, rain_season_end, rain_season_length


@declare_units(
    pr="[precipitation]",
    params="[]",
)
def standardized_precipitation_index(
    pr: xarray.DataArray,
    freq: str | None = "MS",
    window: int = 1,
    dist: str = "gamma",
    method: str = "ML",
    fitkwargs: dict | None = None,
    cal_start: DateStr | None = None,
    cal_end: DateStr | None = None,
    params: Quantified | None = None,
    **indexer,
) -> xarray.DataArray:
    r"""Standardized Precipitation Index (SPI).

    Parameters
    ----------
    pr : xarray.DataArray
        Daily precipitation.
    freq : str, optional
        Resampling frequency. A monthly or daily frequency is expected. Option `None` assumes that desired resampling
        has already been applied input dataset and will skip the resampling step.
    window : int
        Averaging window length relative to the resampling frequency. For example, if `freq="MS"`,
        i.e. a monthly resampling, the window is an integer number of months.
    dist : {"gamma", "fisk"}
        Name of the univariate distribution. (see :py:mod:`scipy.stats`).
    method : {'APP', 'ML'}
        Name of the fitting method, such as `ML` (maximum likelihood), `APP` (approximate). The approximate method
        uses a deterministic function that doesn't involve any optimization.
    fitkwargs : dict, optional
        Kwargs passed to ``xclim.indices.stats.fit`` used to impose values of certains parameters (`floc`, `fscale`).
    cal_start : DateStr, optional
        Start date of the calibration period. A `DateStr` is expected, that is a `str` in format `"YYYY-MM-DD"`.
        Default option `None` means that the calibration period begins at the start of the input dataset.
    cal_end : DateStr, optional
        End date of the calibration period. A `DateStr` is expected, that is a `str` in format `"YYYY-MM-DD"`.
        Default option `None` means that the calibration period finishes at the end of the input dataset.
    params : xarray.DataArray
        Fit parameters.
        The `params` can be computed using ``xclim.indices.stats.standardized_index_fit_params`` in advance.
        The output can be given here as input, and it overrides other options.
    \*\*indexer
        Indexing parameters to compute the indicator on a temporal subset of the data.
        It accepts the same arguments as :py:func:`xclim.indices.generic.select_time`.

    Returns
    -------
    xarray.DataArray, [unitless]
        Standardized Precipitation Index.

    Notes
    -----
    * N-month SPI / N-day SPI is determined by choosing the `window = N` and the appropriate frequency `freq`.
    * Supported statistical distributions are: ["gamma", "fisk"], where "fisk" is scipy's implementation of
       a log-logistic distribution
    * If `params` is given as input, it overrides the `cal_start`, `cal_end`, `freq` and `window`, `dist` and `method` options.
    * "APP" method only supports two-parameter distributions. Parameter `loc` will be set to 0 (setting `floc=0` in `fitkwargs`).
    * The standardized index is bounded by ±8.21. 8.21 is the largest standardized index as constrained by the float64 precision in
      the inversion to the normal distribution.

    Example
    -------
    >>> from datetime import datetime
    >>> from xclim.indices import standardized_precipitation_index
    >>> ds = xr.open_dataset(path_to_pr_file)
    >>> pr = ds.pr
    >>> cal_start, cal_end = "1990-05-01", "1990-08-31"
    >>> spi_3 = standardized_precipitation_index(
    ...     pr,
    ...     freq="MS",
    ...     window=3,
    ...     dist="gamma",
    ...     method="ML",
    ...     cal_start=cal_start,
    ...     cal_end=cal_end,
    ... )  # Computing SPI-3 months using a gamma distribution for the fit
    >>> # Fitting parameters can also be obtained first, then re-used as input.
    >>> # To properly reproduce the example, we also need to specify that we use a
    >>> # (potentially) zero-inflated distribution. For a monthly SPI, this should rarely
    >>> # make a difference.
    >>> from xclim.indices.stats import standardized_index_fit_params
    >>> params = standardized_index_fit_params(
    ...     pr.sel(time=slice(cal_start, cal_end)),
    ...     freq="MS",
    ...     window=3,
    ...     dist="gamma",
    ...     method="ML",
    ...     zero_inflated=True,
    ... )  # First getting params
    >>> spi_3 = standardized_precipitation_index(pr, params=params)

    References
    ----------
    :cite:cts:`mckee_relationship_1993`
    """
    fitkwargs = fitkwargs or {}
    dist_methods = {"gamma": ["ML", "APP", "PWM"], "fisk": ["ML", "APP"]}
    if dist in dist_methods.keys():
        if method not in dist_methods[dist]:
            raise NotImplementedError(
                f"{method} method is not implemented for {dist} distribution"
            )
<<<<<<< HEAD
    else:
        raise NotImplementedError(f"{dist} distribution is not implemented yet")
    # Precipitation is expected to be zero-inflated
    zero_inflated = True
    spi = standardized_index(
        pr,
        freq=freq,
        window=window,
        dist=dist,
        method=method,
        zero_inflated=zero_inflated,
        fitkwargs=fitkwargs,
        cal_start=cal_start,
        cal_end=cal_end,
        params=params,
        **indexer,
    )
=======

    if pr_cal is not None:
        warnings.warn(
            "Inputting a calibration array will be deprecated in xclim>=0.47.0. "
            "For example, if `pr_cal` is a subset of `pr`, then instead of say:\n"
            "`standardized_precipitation_index(pr=pr,pr_cal=pr.sel(time=slice(t0,t1)),...)`,\n"
            "one can call:\n"
            "`standardized_precipitation_index(pr=pr,cal_range=(t0,t1),...).\n"
            "If for some reason `pr_cal` is not a subset of `pr`, then the following approach will still be possible:\n"
            "`params = standardized_index_fit_params(da=pr_cal, freq=freq, window=window, dist=dist, method=method)`.\n"
            "`spi = standardized_precipitation_index(pr=pr, params=params)`.\n"
            "This approach can be used in both scenarios to break up the computations in two,"
            "i.e. get params, then compute standardized indices."
        )
        params = standardized_index_fit_params(
            pr_cal, freq=freq, window=window, dist=dist, method=method, **indexer
        )

    pr, _ = preprocess_standardized_index(pr, freq=freq, window=window, **indexer)
    if params is None:
        params = standardized_index_fit_params(
            pr.sel(time=slice(cal_start, cal_end)),
            freq=None,
            window=1,
            dist=dist,
            method=method,
        )

    # If params only contains a subset of main dataset time grouping
    # (e.g. 8/12 months, etc.), it needs to be broadcasted
    template = pr.groupby(params.attrs["group"]).first()
    paramsd = {k: v for k, v in params.sizes.items() if k != "dparams"}
    if paramsd != template.sizes:
        params = params.broadcast_like(template)

    spi: xarray.DataArray = standardized_index(pr, params)
    spi = spi.assign_attrs(params.attrs)
    spi = spi.assign_attrs(freq=(freq or xarray.infer_freq(spi.time)) or "undefined")
    spi = spi.assign_attrs(window=window)
    spi = spi.assign_attrs(units="")
>>>>>>> 39c919cb
    return spi


@declare_units(
    wb="[precipitation]",
    offset="[precipitation]",
    params="[]",
)
def standardized_precipitation_evapotranspiration_index(
    wb: xarray.DataArray,
    freq: str | None = "MS",
    window: int = 1,
    dist: str = "gamma",
    method: str = "ML",
    fitkwargs: dict | None = None,
    offset: Quantified = "0.000 mm/d",
    cal_start: DateStr | None = None,
    cal_end: DateStr | None = None,
    params: Quantified | None = None,
    **indexer,
) -> xarray.DataArray:
    r"""Standardized Precipitation Evapotranspiration Index (SPEI).

    Precipitation minus potential evapotranspiration data (PET) fitted to a statistical distribution (dist), transformed
    to a cdf,  and inverted back to a gaussian normal pdf. The potential evapotranspiration is calculated with a given
    method (`method`).

    Parameters
    ----------
    wb : xarray.DataArray
        Daily water budget (pr - pet).
    freq : str, optional
        Resampling frequency. A monthly or daily frequency is expected. Option `None` assumes that desired resampling
        has already been applied input dataset and will skip the resampling step.
    window : int
        Averaging window length relative to the resampling frequency. For example, if `freq="MS"`, i.e. a monthly
        resampling, the window is an integer number of months.
    dist : {'gamma', 'fisk'}
        Name of the univariate distribution. (see :py:mod:`scipy.stats`).
    method : {'APP', 'ML'}
        Name of the fitting method, such as `ML` (maximum likelihood), `APP` (approximate), or
        `PWM` (probability weighted moments).
        The approximate method uses a deterministic function that doesn't involve any optimization. Available methods
        vary with the distribution: 'gamma':{'APP', 'ML', 'PWM'}, 'fisk':{'APP', 'ML'}
    fitkwargs : dict, optional
        Kwargs passed to ``xclim.indices.stats.fit`` used to impose values of certains parameters (`floc`, `fscale`).
    offset : Quantified
        For distributions bounded by zero (e.g. "gamma", "fisk"), the two-parameters distributions only accept positive
        values. An offset can be added to make sure this is the case. This option will be removed in xclim >=0.50.0, ``xclim``
        will rely on proper use of three-parameters distributions instead.
    cal_start : DateStr, optional
        Start date of the calibration period. A `DateStr` is expected, that is a `str` in format `"YYYY-MM-DD"`.
        Default option `None` means that the calibration period begins at the start of the input dataset.
    cal_end : DateStr, optional
        End date of the calibration period. A `DateStr` is expected, that is a `str` in format `"YYYY-MM-DD"`.
        Default option `None` means that the calibration period finishes at the end of the input dataset.
    params : xarray.DataArray, optional
        Fit parameters.
        The `params` can be computed using ``xclim.indices.stats.standardized_index_fit_params`` in advance.
        The output can be given here as input, and it overrides other options.
    \*\*indexer
        Indexing parameters to compute the indicator on a temporal subset of the data.
        It accepts the same arguments as :py:func:`xclim.indices.generic.select_time`.

    Returns
    -------
    xarray.DataArray
        Standardized Precipitation Evapotranspiration Index.

    See Also
    --------
    standardized_precipitation_index
    """
    fitkwargs = fitkwargs or {}
    uses_default_offset = offset != "0.000 mm/d"
    if uses_default_offset is False:
        warnings.warn("Inputting an offset will be deprecated in xclim>=0.50.0. ")
    if params is not None:
        params_offset = params.attrs["offset"]
        if uses_default_offset is False and offset != params_offset:
            warnings.warn(
                "The offset in `params` differs from the input `offset`."
                "Proceeding with the value given in `params`."
            )
        offset = params_offset if params_offset != "" else offset
    offset = convert_units_to(offset, wb, context="hydro")
    # Note that the default behaviour would imply an offset for any distribution, even those distributions
    # that can accommodate negative values of the water budget. This needs to be changed in future versions
    # of the index.
    if offset != 0:
        with xarray.set_options(keep_attrs=True):
            wb = wb + offset
<<<<<<< HEAD
    dist_methods = {"gamma": ["ML", "APP", "PWM"], "fisk": ["ML", "APP"]}
    if dist in dist_methods.keys():
        if method not in dist_methods[dist]:
            raise NotImplementedError(
                f"{method} method is not implemented for {dist} distribution"
            )
    else:
        raise NotImplementedError(f"{dist} distribution is not implemented yet")
    # Water budget is not expected to be zero-inflated
    zero_inflated = False
    spei = standardized_index(
        wb,
        freq=freq,
        window=window,
        dist=dist,
        method=method,
        zero_inflated=zero_inflated,
        fitkwargs=fitkwargs,
        cal_start=cal_start,
        cal_end=cal_end,
        params=params,
        **indexer,
=======
            if wb_cal is not None:
                wb_cal = wb_cal + offset

    spei: xarray.DataArray = standardized_precipitation_index(
        wb, wb_cal, freq, window, dist, method, cal_start, cal_end, params, **indexer
>>>>>>> 39c919cb
    )

    return spei


@declare_units(tas="[temperature]")
def qian_weighted_mean_average(
    tas: xarray.DataArray, dim: str = "time"
) -> xarray.DataArray:
    r"""Binomial smoothed, five-day weighted mean average temperature.

    Calculates a five-day weighted moving average with emphasis on temperatures closer to day of interest.

    Parameters
    ----------
    tas : xr.DataArray
        Daily mean temperature.
    dim : str
        Time dimension.

    Returns
    -------
    xr.DataArray, [same as tas]
        Binomial smoothed, five-day weighted mean average temperature.

    Notes
    -----
    Qian Modified Weighted Mean Indice originally proposed in :cite:p:`qian_observed_2010`,
    based on :cite:p:`bootsma_impacts_2005`.

    Let :math:`X_{n}` be the average temperature for day :math:`n` and :math:`X_{t}` be the daily mean temperature
    on day :math:`t`. Then the weighted mean average can be calculated as follows:

    .. math::

        \overline{X}_{n} = \frac{X_{n-2} + 4X_{n-1} + 6X_{n} + 4X_{n+1} + X_{n+2}}{16}

    References
    ----------
    :cite:cts:`bootsma_impacts_2005,qian_observed_2010`
    """
    units = tas.attrs["units"]

    weights = xarray.DataArray([0.0625, 0.25, 0.375, 0.25, 0.0625], dims=["window"])
    weighted_mean: xarray.DataArray = (
        tas.rolling({dim: 5}, center=True).construct("window").dot(weights)
    )
    weighted_mean = weighted_mean.assign_attrs(units=units)
    return weighted_mean


@declare_units(
    tasmax="[temperature]",
    tasmin="[temperature]",
    thresh="[temperature]",
)
def effective_growing_degree_days(
    tasmax: xarray.DataArray,
    tasmin: xarray.DataArray,
    *,
    thresh: Quantified = "5 degC",
    method: str = "bootsma",
    after_date: DayOfYearStr = "07-01",
    dim: str = "time",
    freq: str = "YS",
) -> xarray.DataArray:
    r"""Effective growing degree days.

    Growing degree days based on a dynamic start and end of the growing season,
    as defined in :cite:p:`bootsma_impacts_2005`.

    Parameters
    ----------
    tasmax : xr.DataArray
        Daily mean temperature.
    tasmin : xr.DataArray
        Daily minimum temperature.
    thresh : Quantified
        The minimum temperature threshold.
    method : {"bootsma", "qian"}
        The window method used to determine the temperature-based start date.
        For "bootsma", the start date is defined as 10 days after the average temperature exceeds a threshold.
        For "qian", the start date is based on a weighted 5-day rolling average,
        based on :py:func`qian_weighted_mean_average`.
    after_date : str
        Date of the year after which to look for the first frost event. Should have the format '%m-%d'.
    dim : str
        Time dimension.
    freq : str
        Resampling frequency.

    Returns
    -------
    xarray.DataArray, [K days]
        Effective growing degree days (EGDD).

    Notes
    -----
    The effective growing degree days for a given year :math:`EGDD_i` can be calculated as follows:

    .. math::

        EGDD_i = \sum_{i=\text{j_{start}}^{\text{j_{end}}} max\left(TG - Thresh, 0 \right)

    Where :math:`TG` is the mean daly temperature, and :math:`j_{start}` and :math:`j_{end}` are the start and end dates
    of the growing season. The growing season start date methodology is determined via the `method` flag.
    For "bootsma", the start date is defined as 10 days after the average temperature exceeds a threshold (5 degC).
    For "qian", the start date is based on a weighted 5-day rolling average, based on :py:func:`qian_weighted_mean_average`.

    The end date is determined as the day preceding the first day with minimum temperature below 0 degC.

    References
    ----------
    :cite:cts:`bootsma_impacts_2005`
    """
    tasmax = convert_units_to(tasmax, "degC")
    tasmin = convert_units_to(tasmin, "degC")
    thresh = convert_units_to(thresh, "degC")
    thresh_with_units = f"{thresh} degC"

    tas = (tasmin + tasmax) / 2
    tas.attrs["units"] = "degC"

    if method.lower() == "bootsma":
        fda = first_day_temperature_above(
            tas=tas, thresh=thresh_with_units, window=1, freq=freq
        )
        start = fda + 10
    elif method.lower() == "qian":
        tas_weighted = qian_weighted_mean_average(tas=tas, dim=dim)
        start = first_day_temperature_above(
            tas_weighted, thresh=thresh_with_units, window=5, freq=freq
        )
    else:
        raise NotImplementedError(f"Method: {method}.")

    # The day before the first day below 0 degC
    end = (
        first_day_temperature_below(
            tasmin,
            thresh="0 degC",
            after_date=after_date,
            window=1,
            freq=freq,
        )
        - 1
    )

    deg_days = (tas - thresh).clip(min=0)
    egdd: xarray.DataArray = aggregate_between_dates(
        deg_days, start=start, end=end, freq=freq
    )
    egdd = to_agg_units(egdd, tas, op="integral")
    return egdd


@declare_units(tasmin="[temperature]")
def hardiness_zones(
    tasmin: xarray.DataArray, window: int = 30, method: str = "usda", freq: str = "YS"
):
    """Hardiness zones.

    Hardiness zones are a categorization of the annual extreme temperature minima, averaged over a certain period.
    The USDA method defines 14 zones, each divided into two sub-zones, using steps of 5°F, starting at -60°F.
    The Australian National Botanic Gardens method defines 7 zones, using steps of 5°C, starting at -15°C.

    Parameters
    ----------
    tasmin : xr.DataArray
        Minimum temperature.
    window : int
        The length of the averaging window, in years.
    method : {'usda', 'anbg'}
        Whether to return the American (`usda`) or the Australian (`anbg`) classification zones.
    freq : str
        Resampling frequency.

    Returns
    -------
    xr.DataArray, [dimensionless]
        {method} hardiness zones.
        US sub-zones are denoted by using a half step. For example, Zone 4b is given as 4.5.
        Values are given at the end of the averaging window.

    References
    ----------
    :cite:cts:`usda_2012,dawson_plant_1991`
    """
    if method.lower() == "usda":
        zone_min, zone_max, zone_step = "-60 degF", "70 degF", "5 degF"

    elif method.lower() == "anbg":
        zone_min, zone_max, zone_step = "-15 degC", "20 degC", "5 degC"

    else:
        raise NotImplementedError(
            f"Method must be one of `usda` or `anbg`. Got {method}."
        )

    tn_min_rolling = tn_min(tasmin, freq=freq).rolling(time=window).mean()
    zones: xarray.DataArray = get_zones(
        tn_min_rolling, zone_min=zone_min, zone_max=zone_max, zone_step=zone_step
    )

    zones = zones.assign_attrs(units="")
    return zones<|MERGE_RESOLUTION|>--- conflicted
+++ resolved
@@ -1207,9 +1207,9 @@
             raise NotImplementedError(
                 f"{method} method is not implemented for {dist} distribution"
             )
-<<<<<<< HEAD
     else:
-        raise NotImplementedError(f"{dist} distribution is not implemented yet")
+        raise NotImplementedError(f"{dist} distribution is not yet implemented.")
+
     # Precipitation is expected to be zero-inflated
     zero_inflated = True
     spi = standardized_index(
@@ -1225,48 +1225,7 @@
         params=params,
         **indexer,
     )
-=======
-
-    if pr_cal is not None:
-        warnings.warn(
-            "Inputting a calibration array will be deprecated in xclim>=0.47.0. "
-            "For example, if `pr_cal` is a subset of `pr`, then instead of say:\n"
-            "`standardized_precipitation_index(pr=pr,pr_cal=pr.sel(time=slice(t0,t1)),...)`,\n"
-            "one can call:\n"
-            "`standardized_precipitation_index(pr=pr,cal_range=(t0,t1),...).\n"
-            "If for some reason `pr_cal` is not a subset of `pr`, then the following approach will still be possible:\n"
-            "`params = standardized_index_fit_params(da=pr_cal, freq=freq, window=window, dist=dist, method=method)`.\n"
-            "`spi = standardized_precipitation_index(pr=pr, params=params)`.\n"
-            "This approach can be used in both scenarios to break up the computations in two,"
-            "i.e. get params, then compute standardized indices."
-        )
-        params = standardized_index_fit_params(
-            pr_cal, freq=freq, window=window, dist=dist, method=method, **indexer
-        )
-
-    pr, _ = preprocess_standardized_index(pr, freq=freq, window=window, **indexer)
-    if params is None:
-        params = standardized_index_fit_params(
-            pr.sel(time=slice(cal_start, cal_end)),
-            freq=None,
-            window=1,
-            dist=dist,
-            method=method,
-        )
-
-    # If params only contains a subset of main dataset time grouping
-    # (e.g. 8/12 months, etc.), it needs to be broadcasted
-    template = pr.groupby(params.attrs["group"]).first()
-    paramsd = {k: v for k, v in params.sizes.items() if k != "dparams"}
-    if paramsd != template.sizes:
-        params = params.broadcast_like(template)
-
-    spi: xarray.DataArray = standardized_index(pr, params)
-    spi = spi.assign_attrs(params.attrs)
-    spi = spi.assign_attrs(freq=(freq or xarray.infer_freq(spi.time)) or "undefined")
-    spi = spi.assign_attrs(window=window)
-    spi = spi.assign_attrs(units="")
->>>>>>> 39c919cb
+
     return spi
 
 
@@ -1359,7 +1318,7 @@
     if offset != 0:
         with xarray.set_options(keep_attrs=True):
             wb = wb + offset
-<<<<<<< HEAD
+
     dist_methods = {"gamma": ["ML", "APP", "PWM"], "fisk": ["ML", "APP"]}
     if dist in dist_methods.keys():
         if method not in dist_methods[dist]:
@@ -1367,7 +1326,8 @@
                 f"{method} method is not implemented for {dist} distribution"
             )
     else:
-        raise NotImplementedError(f"{dist} distribution is not implemented yet")
+        raise NotImplementedError(f"{dist} distribution is not yet implemented.")
+        
     # Water budget is not expected to be zero-inflated
     zero_inflated = False
     spei = standardized_index(
@@ -1382,13 +1342,6 @@
         cal_end=cal_end,
         params=params,
         **indexer,
-=======
-            if wb_cal is not None:
-                wb_cal = wb_cal + offset
-
-    spei: xarray.DataArray = standardized_precipitation_index(
-        wb, wb_cal, freq, window, dist, method, cal_start, cal_end, params, **indexer
->>>>>>> 39c919cb
     )
 
     return spei
