import logging

import numpy as np
import xarray as xr

from xclim import run_length as rl
from xclim import utils
from xclim.utils import declare_units
from xclim.utils import units

# logging.basicConfig(level=logging.DEBUG)
# logging.captureWarnings(True)

xr.set_options(enable_cftimeindex=True)  # Set xarray to use cftimeindex


# Frequencies : YS: year start, QS-DEC: seasons starting in december, MS: month start
# See http://pandas.pydata.org/pandas-docs/stable/timeseries.html#offset-aliases

# -------------------------------------------------- #
# ATTENTION: ASSUME ALL INDICES WRONG UNTIL TESTED ! #
# -------------------------------------------------- #

__all__ = [
    "cold_spell_duration_index",
    "cold_and_dry_days",
    "daily_freezethaw_cycles",
    "daily_temperature_range",
    "daily_temperature_range_variability",
    "days_over_precip_thresh",
    "extreme_temperature_range",
    "fraction_over_precip_thresh",
    "heat_wave_frequency",
    "heat_wave_max_length",
    "liquid_precip_ratio",
    "rain_on_frozen_ground_days",
    "tg90p",
    "tg10p",
    "tn90p",
    "tn10p",
    "tx90p",
    "tx10p",
    "tx_tn_days_above",
    "warm_spell_duration_index",
    "winter_rain_ratio",
]


@declare_units("days", tasmin="[temperature]", tn10="[temperature]")
def cold_spell_duration_index(tasmin, tn10, window=6, freq="YS"):
    r"""Cold spell duration index

    Number of days with at least six consecutive days where the daily minimum temperature is below the 10th
    percentile.

    Parameters
    ----------
    tasmin : xarray.DataArray
      Minimum daily temperature.
    tn10 : float
      10th percentile of daily minimum temperature.
    window : int
      Minimum number of days with temperature below threshold to qualify as a cold spell. Default: 6.
    freq : str, optional
      Resampling frequency

    Returns
    -------
    xarray.DataArray
      Count of days with at least six consecutive days where the daily minimum temperature is below the 10th
      percentile [days].

    Notes
    -----
    Let :math:`TN_i` be the minimum daily temperature for the day of the year :math:`i` and :math:`TN10_i` the 10th
    percentile of the minimum daily temperature over the 1961-1990 period for day of the year :math:`i`, the cold spell
    duration index over period :math:`\phi` is defined as:

    .. math::

       \sum_{i \in \phi} \prod_{j=i}^{i+6} \left[ TN_j < TN10_j \right]

    where :math:`[P]` is 1 if :math:`P` is true, and 0 if false.

    References
    ----------
    From the Expert Team on Climate Change Detection, Monitoring and Indices (ETCCDMI).

    Example
    -------
    >>> tn10 = percentile_doy(historical_tasmin, per=.1)
    >>> cold_spell_duration_index(reference_tasmin, tn10)
    """
    tn10 = utils.convert_units_to(tn10, tasmin)

    # Create time series out of doy values.
    thresh = utils.resample_doy(tn10, tasmin)

    below = tasmin < thresh

    return below.resample(time=freq).apply(
        rl.windowed_run_count, window=window, dim="time"
    )


def cold_and_dry_days(tas, tgin25, pr, wet25, freq="YS"):
    r"""Cold and dry days.

    Returns the total number of days where "Cold" and "Dry" conditions coincide.

    Parameters
    ----------
    tas : xarray.DataArray
      Mean daily temperature values [℃] or [K]
    tgin25 : xarray.DataArray
      First quartile of daily mean temperature computed by month.
    pr : xarray.DataArray
      Daily precipitation.
    wet25 : xarray.DataArray
      First quartile of daily total precipitation computed by month.
    freq : str, optional
      Resampling frequency

    Returns
    -------
    xarray.DataArray
      The total number of days where cold and dry conditions coincide.

    Notes
    -----
    Formula to be written [cold_dry_days]_.

    References
    ----------
    .. [cold_dry_days] Beniston, M. (2009). Trends in joint quantiles of temperature and precipitation in Europe
        since 1901 and projected for 2100. Geophysical Research Letters, 36(7). https://doi.org/10.1029/2008GL037119
    """
    raise NotImplementedError
    # There is an issue with the 1 mm threshold. It makes no sense to assume a day with < 1mm is not dry.
    # c1 = tas < utils.convert_units_to(tgin25, tas)
    # c2 = (pr > utils.convert_units_to('1 mm', pr)) * (pr < utils.convert_units_to(wet25, pr))

    # c = (c1 * c2) * 1
    # return c.resample(time=freq).sum(dim='time')


@declare_units("days", tasmax="[temperature]", tasmin="[temperature]")
def daily_freezethaw_cycles(tasmax, tasmin, freq="YS"):
    r"""Number of days with a diurnal freeze-thaw cycle

    The number of days where Tmax > 0℃ and Tmin < 0℃.

    Parameters
    ----------
    tasmax : xarray.DataArray
      Maximum daily temperature [℃] or [K]
    tasmin : xarray.DataArray
      Minimum daily temperature values [℃] or [K]
    freq : str
      Resampling frequency

    Returns
    -------
    xarray.DataArray
      Number of days with a diurnal freeze-thaw cycle

    Notes
    -----
    Let :math:`TX_{i}` be the maximum temperature at day :math:`i` and :math:`TN_{i}` be
    the daily minimum temperature at day :math:`i`. Then the number of freeze thaw cycles
    during period :math:`\phi` is given by :

    .. math::

        \sum_{i \in \phi} [ TX_{i} > 0℃ ] [ TN_{i} <  0℃ ]

    where :math:`[P]` is 1 if :math:`P` is true, and 0 if false.
    """
    frz = utils.convert_units_to("0 degC", tasmax)
    ft = (tasmin < frz) * (tasmax > frz) * 1
    out = ft.resample(time=freq).sum(dim="time")
    return out


@declare_units("K", tasmax="[temperature]", tasmin="[temperature]")
def daily_temperature_range(tasmax, tasmin, freq="YS"):
    r"""Mean of daily temperature range.

    The mean difference between the daily maximum temperature and the daily minimum temperature.

    Parameters
    ----------
    tasmax : xarray.DataArray
      Maximum daily temperature values [℃] or [K]
    tasmin : xarray.DataArray
      Minimum daily temperature values [℃] or [K]
    freq : str, optional
      Resampling frequency

    Returns
    -------
    xarray.DataArray
      The average variation in daily temperature range for the given time period.

    Notes
    -----
    Let :math:`TX_{ij}` and :math:`TN_{ij}` be the daily maximum and minimum temperature at day :math:`i`
    of period :math:`j`. Then the mean diurnal temperature range in period :math:`j` is:

    .. math::

        DTR_j = \frac{ \sum_{i=1}^I (TX_{ij} - TN_{ij}) }{I}
    """

    dtr = tasmax - tasmin
    out = dtr.resample(time=freq).mean(dim="time", keep_attrs=True)
    out.attrs["units"] = tasmax.units
    return out


@declare_units("K", tasmax="[temperature]", tasmin="[temperature]")
def daily_temperature_range_variability(tasmax, tasmin, freq="YS"):
    r"""Mean absolute day-to-day variation in daily temperature range.

    Mean absolute day-to-day variation in daily temperature range.

    Parameters
    ----------
    tasmax : xarray.DataArray
      Maximum daily temperature values [℃] or [K]
    tasmin : xarray.DataArray
      Minimum daily temperature values [℃] or [K]
    freq : str, optional
      Resampling frequency

    Returns
    -------
    xarray.DataArray
      The average day-to-day variation in daily temperature range for the given time period.

    Notes
    -----
    Let :math:`TX_{ij}` and :math:`TN_{ij}` be the daily maximum and minimum temperature at
    day :math:`i` of period :math:`j`. Then calculated is the absolute day-to-day differences in
    period :math:`j` is:

    .. math::

       vDTR_j = \frac{ \sum_{i=2}^{I} |(TX_{ij}-TN_{ij})-(TX_{i-1,j}-TN_{i-1,j})| }{I}
    """

    vdtr = abs((tasmax - tasmin).diff(dim="time"))
    out = vdtr.resample(time=freq).mean(dim="time")
    out.attrs["units"] = tasmax.units
    return out


@declare_units("K", tasmax="[temperature]", tasmin="[temperature]")
def extreme_temperature_range(tasmax, tasmin, freq="YS"):
    r"""Extreme intra-period temperature range.

    The maximum of max temperature (TXx) minus the minimum of min temperature (TNn) for the given time period.

    Parameters
    ----------
    tasmax : xarray.DataArray
      Maximum daily temperature values [℃] or [K]
    tasmin : xarray.DataArray
      Minimum daily temperature values [℃] or [K]
    freq : str, optional
      Resampling frequency

    Returns
    -------
    xarray.DataArray
      Extreme intra-period temperature range for the given time period.

    Notes
    -----
    Let :math:`TX_{ij}` and :math:`TN_{ij}` be the daily maximum and minimum temperature at day :math:`i`
    of period :math:`j`. Then the extreme temperature range in period :math:`j` is:

    .. math::

        ETR_j = max(TX_{ij}) - min(TN_{ij})
    """

    tx_max = tasmax.resample(time=freq).max(dim="time")
    tn_min = tasmin.resample(time=freq).min(dim="time")

    out = tx_max - tn_min
    out.attrs["units"] = tasmax.units
    return out


@declare_units(
    "",
    tasmin="[temperature]",
    tasmax="[temperature]",
    thresh_tasmin="[temperature]",
    thresh_tasmax="[temperature]",
)
def heat_wave_frequency(
    tasmin,
    tasmax,
    thresh_tasmin="22.0 degC",
    thresh_tasmax="30 degC",
    window=3,
    freq="YS",
):
    # Dev note : we should decide if it is deg K or C
    r"""Heat wave frequency

    Number of heat waves over a given period. A heat wave is defined as an event
    where the minimum and maximum daily temperature both exceeds specific thresholds
    over a minimum number of days.

    Parameters
    ----------

    tasmin : xarrray.DataArray
      Minimum daily temperature [℃] or [K]
    tasmax : xarrray.DataArray
      Maximum daily temperature [℃] or [K]
    thresh_tasmin : str
      The minimum temperature threshold needed to trigger a heatwave event [℃] or [K]. Default : '22 degC'
    thresh_tasmax : str
      The maximum temperature threshold needed to trigger a heatwave event [℃] or [K]. Default : '30 degC'
    window : int
      Minimum number of days with temperatures above thresholds to qualify as a heatwave.
    freq : str, optional
      Resampling frequency

    Returns
    -------
    xarray.DataArray
      Number of heatwave at the wanted frequency

    Notes
    -----
    The thresholds of 22° and 25°C for night temperatures and 30° and 35°C for day temperatures were selected by
    Health Canada professionals, following a temperature–mortality analysis. These absolute temperature thresholds
    characterize the occurrence of hot weather events that can result in adverse health outcomes for Canadian
    communities (Casati et al., 2013).

    In Robinson (2001), the parameters would be `thresh_tasmin=27.22, thresh_tasmax=39.44, window=2` (81F, 103F).

    References
    ----------
    Casati, B., A. Yagouti, and D. Chaumont, 2013: Regional Climate Projections of Extreme Heat Events in Nine Pilot
    Canadian Communities for Public Health Planning. J. Appl. Meteor. Climatol., 52, 2669–2698,
    https://doi.org/10.1175/JAMC-D-12-0341.1

    Robinson, P.J., 2001: On the Definition of a Heat Wave. J. Appl. Meteor., 40, 762–775,
    https://doi.org/10.1175/1520-0450(2001)040<0762:OTDOAH>2.0.CO;2
    """
    thresh_tasmax = utils.convert_units_to(thresh_tasmax, tasmax)
    thresh_tasmin = utils.convert_units_to(thresh_tasmin, tasmin)

    cond = (tasmin > thresh_tasmin) & (tasmax > thresh_tasmax)
    group = cond.resample(time=freq)
    return group.apply(rl.windowed_run_events, window=window, dim="time")


@declare_units(
    "days",
    tasmin="[temperature]",
    tasmax="[temperature]",
    thresh_tasmin="[temperature]",
    thresh_tasmax="[temperature]",
)
def heat_wave_max_length(
    tasmin,
    tasmax,
    thresh_tasmin="22.0 degC",
    thresh_tasmax="30 degC",
    window=3,
    freq="YS",
):
    # Dev note : we should decide if it is deg K or C
    r"""Heat wave max length

    Maximum length of heat waves over a given period. A heat wave is defined as an event
    where the minimum and maximum daily temperature both exceeds specific thresholds
    over a minimum number of days.

    By definition heat_wave_max_length must be >= window.

    Parameters
    ----------

    tasmin : xarrray.DataArray
      Minimum daily temperature [℃] or [K]
    tasmax : xarrray.DataArray
      Maximum daily temperature [℃] or [K]
    thresh_tasmin : str
      The minimum temperature threshold needed to trigger a heatwave event [℃] or [K]. Default : '22 degC'
    thresh_tasmax : str
      The maximum temperature threshold needed to trigger a heatwave event [℃] or [K]. Default : '30 degC'
    window : int
      Minimum number of days with temperatures above thresholds to qualify as a heatwave.
    freq : str, optional
      Resampling frequency

    Returns
    -------
    xarray.DataArray
      Maximum length of heatwave at the wanted frequency

    Notes
    -----
    The thresholds of 22° and 25°C for night temperatures and 30° and 35°C for day temperatures were selected by
    Health Canada professionals, following a temperature–mortality analysis. These absolute temperature thresholds
    characterize the occurrence of hot weather events that can result in adverse health outcomes for Canadian
    communities (Casati et al., 2013).

    In Robinson (2001), the parameters would be `thresh_tasmin=27.22, thresh_tasmax=39.44, window=2` (81F, 103F).

    References
    ----------
    Casati, B., A. Yagouti, and D. Chaumont, 2013: Regional Climate Projections of Extreme Heat Events in Nine Pilot
    Canadian Communities for Public Health Planning. J. Appl. Meteor. Climatol., 52, 2669–2698,
    https://doi.org/10.1175/JAMC-D-12-0341.1

    Robinson, P.J., 2001: On the Definition of a Heat Wave. J. Appl. Meteor., 40, 762–775,
    https://doi.org/10.1175/1520-0450(2001)040<0762:OTDOAH>2.0.CO;2
    """
    thresh_tasmax = utils.convert_units_to(thresh_tasmax, tasmax)
    thresh_tasmin = utils.convert_units_to(thresh_tasmin, tasmin)

    cond = (tasmin > thresh_tasmin) & (tasmax > thresh_tasmax)
    group = cond.resample(time=freq)
    max_l = group.apply(rl.longest_run, dim="time")
    return max_l.where(max_l >= window, 0)


@declare_units("", pr="[precipitation]", prsn="[precipitation]", tas="[temperature]")
def liquid_precip_ratio(pr, prsn=None, tas=None, freq="QS-DEC"):
    r"""Ratio of rainfall to total precipitation

    The ratio of total liquid precipitation over the total precipitation. If solid precipitation is not provided,
    then precipitation is assumed solid if the temperature is below 0°C.

    Parameters
    ----------
    pr : xarray.DataArray
      Mean daily precipitation flux [Kg m-2 s-1] or [mm].
    prsn : xarray.DataArray
      Mean daily solid precipitation flux [Kg m-2 s-1] or [mm].
    tas : xarray.DataArray
      Mean daily temperature [℃] or [K]
    freq : str
      Resampling frequency

    Returns
    -------
    xarray.DataArray
      Ratio of rainfall to total precipitation

    Notes
    -----
    Let :math:`PR_i` be the mean daily precipitation of day :math:`i`, then for a period :math:`j` starting at
    day :math:`a` and finishing on day :math:`b`:

    .. math::

        PR_{ij} = \sum_{i=a}^{b} PR_i


        PRwet_{ij}

    See also
    --------
    winter_rain_ratio
    """

    if prsn is None:
        tu = units.parse_units(tas.attrs["units"].replace("-", "**-"))
        fu = "degC"
        frz = 0
        if fu != tu:
            frz = units.convert(frz, fu, tu)
        prsn = pr.where(tas < frz, 0)

    tot = pr.resample(time=freq).sum(dim="time")
    rain = tot - prsn.resample(time=freq).sum(dim="time")
    ratio = rain / tot
    return ratio


@declare_units(
    "days", pr="[precipitation]", tas="[temperature]", thresh="[precipitation]"
)
def rain_on_frozen_ground_days(pr, tas, thresh="1 mm/d", freq="YS"):
    """Number of rain on frozen ground events

    Number of days with rain above a threshold after a series of seven days below freezing temperature.
    Precipitation is assumed to be rain when the temperature is above 0℃.

    Parameters
    ----------
    pr : xarray.DataArray
      Mean daily precipitation flux [Kg m-2 s-1] or [mm]
    tas : xarray.DataArray
      Mean daily temperature [℃] or [K]
    thresh : str
      Precipitation threshold to consider a day as a rain event. Default : '1 mm/d'
    freq : str, optional
      Resampling frequency

    Returns
    -------
    xarray.DataArray
      The number of rain on frozen ground events per period [days]

    Notes
    -----
    Let :math:`PR_i` be the mean daily precipitation and :math:`TG_i` be the mean daily temperature of day :math:`i`.
    Then for a period :math:`j`, rain on frozen grounds days are counted where:

    .. math::

        PR_{i} > Threshold [mm]

    and where

    .. math::

        TG_{i} ≤ 0℃

    is true for continuous periods where :math:`i ≥ 7`

    """
    t = utils.convert_units_to(thresh, pr)
    frz = utils.convert_units_to("0 C", tas)

    def func(x, axis):
        """Check that temperature conditions are below 0 for seven days and above after."""
        frozen = x == np.array([0, 0, 0, 0, 0, 0, 0, 1], bool)
        return frozen.all(axis=axis)

    tcond = (tas > frz).rolling(time=8).reduce(func)
    pcond = pr > t

    return (tcond * pcond * 1).resample(time=freq).sum(dim="time")


@declare_units(
    "days", pr="[precipitation]", per="[precipitation]", thresh="[precipitation]"
)
def days_over_precip_thresh(pr, per, thresh="1 mm/day", freq="YS"):
    r"""Number of wet days with daily precipitation over a given percentile.

    Number of days over period where the precipitation is above a threshold defining wet days and above a given
    percentile for that day.

    Parameters
    ----------
    pr : xarray.DataArray
      Mean daily precipitation flux [Kg m-2 s-1] or [mm/day]
<<<<<<< HEAD
    per : xarray.DataArray or string
=======
    per : xarray.DataArray or str
>>>>>>> 37a58990
      Daily percentile of wet day precipitation flux [Kg m-2 s-1] or [mm/day].
    thresh : str
       Precipitation value over which a day is considered wet [Kg m-2 s-1] or [mm/day].
    freq : str, optional
      Resampling frequency

    Returns
    -------
    xarray.DataArray
      Count of days with daily precipitation above the given percentile [days]

    Notes
    -----
    The percentile should be computed for a 5 day window centered on each calendar day for a reference period.

    Example
    -------
    >>> p75 = percentile_doy(historical_pr, per=0.75)
    >>> r75p = days_over_precip_thresh(pr, p75)
    """
    per = utils.convert_units_to(per, pr)
    thresh = utils.convert_units_to(thresh, pr)

    tp = np.maximum(per, thresh)
    if isinstance(per, xr.DataArray):
        # Create time series out of doy values.
        tp = utils.resample_doy(tp, pr)

    # Compute the days where precip is both over the wet day threshold and the percentile threshold.
    over = pr > tp

    return over.resample(time=freq).sum(dim="time")


@declare_units(
    "", pr="[precipitation]", per="[precipitation]", thresh="[precipitation]"
)
def fraction_over_precip_thresh(pr, per, thresh="1 mm/day", freq="YS"):
    r"""Fraction of precipitation due to wet days with daily precipitation over a given percentile.

    Percentage of the total precipitation over period occurring in days where the precipitation is above a threshold
    defining wet days and above a given percentile for that day.

    Parameters
    ----------
    pr : xarray.DataArray
      Mean daily precipitation flux [Kg m-2 s-1] or [mm/day].
    per : xarray.DataArray or str
      Daily percentile of wet day precipitation flux [Kg m-2 s-1] or [mm/day].
    thresh : str
       Precipitation value over which a day is considered wet [Kg m-2 s-1] or [mm/day].
    freq : str, optional
      Resampling frequency

    Returns
    -------
    xarray.DataArray
      Fraction of precipitation over threshold during wet days days.

    Notes
    -----
    The percentile should be computed for a 5 day window centered on each calendar day for a reference period.
    """
    if "dayofyear" not in per.coords.keys():
        raise AttributeError("percentile should have dayofyear coordinates.")

    per = utils.convert_units_to(per, pr)
    thresh = utils.convert_units_to(thresh, pr)

    tp = np.maximum(per, thresh)
    if isinstance(per, xr.DataArray):
        # Create time series out of doy values.
        tp = utils.resample_doy(tp, pr)

    # Total precip during wet days over period
    total = pr.where(pr > thresh).resample(time=freq).sum(dim="time")

    # Compute the days where precip is both over the wet day threshold and the percentile threshold.
    over = pr.where(pr > tp).resample(time=freq).sum(dim="time")

    return over / total


@declare_units("days", tas="[temperature]", t90="[temperature]")
def tg90p(tas, t90, freq="YS"):
    r"""Number of days with daily mean temperature over the 90th percentile.

    Number of days with daily mean temperature over the 90th percentile.

    Parameters
    ----------
    tas : xarray.DataArray
      Mean daily temperature [℃] or [K]
    t90 : xarray.DataArray
      90th percentile of daily mean temperature [℃] or [K]
    freq : str, optional
      Resampling frequency

    Returns
    -------
    xarray.DataArray
      Count of days with daily mean temperature below the 10th percentile [days]

    Notes
    -----
    The 90th percentile should be computed for a 5 day window centered on each calendar day for a reference period.

    Example
    -------
    >>> t90 = percentile_doy(historical_tas, per=0.9)
    >>> hot_days = tg90p(tas, t90)
    """
    t90 = utils.convert_units_to(t90, tas)

    # Create time series out of doy values.
    thresh = utils.resample_doy(t90, tas)

    # Identify the days over the 90th percentile
    over = tas > thresh

    return over.resample(time=freq).sum(dim="time")


@declare_units("days", tas="[temperature]", t10="[temperature]")
def tg10p(tas, t10, freq="YS"):
    r"""Number of days with daily mean temperature below the 10th percentile.

    Number of days with daily mean temperature below the 10th percentile.

    Parameters
    ----------
    tas : xarray.DataArray
      Mean daily temperature [℃] or [K]
    t10 : xarray.DataArray
      10th percentile of daily mean temperature [℃] or [K]
    freq : str, optional
      Resampling frequency

    Returns
    -------
    xarray.DataArray
      Count of days with daily mean temperature below the 10th percentile [days]

    Notes
    -----
    The 10th percentile should be computed for a 5 day window centered on each calendar day for a reference period.

    Example
    -------
    >>> t10 = percentile_doy(historical_tas, per=0.1)
    >>> cold_days = tg10p(tas, t10)
    """
    t10 = utils.convert_units_to(t10, tas)

    # Create time series out of doy values.
    thresh = utils.resample_doy(t10, tas)

    # Identify the days below the 10th percentile
    below = tas < thresh

    return below.resample(time=freq).sum(dim="time")


@declare_units("days", tasmin="[temperature]", t90="[temperature]")
def tn90p(tasmin, t90, freq="YS"):
    r"""Number of days with daily minimum temperature over the 90th percentile.

    Number of days with daily minimum temperature over the 90th percentile.

    Parameters
    ----------
    tasmin : xarray.DataArray
      Minimum daily temperature [℃] or [K]
    t90 : xarray.DataArray
      90th percentile of daily minimum temperature [℃] or [K]
    freq : str, optional
      Resampling frequency

    Returns
    -------
    xarray.DataArray
      Count of days with daily minimum temperature below the 10th percentile [days]

    Notes
    -----
    The 90th percentile should be computed for a 5 day window centered on each calendar day for a reference period.

    Example
    -------
    >>> t90 = percentile_doy(historical_tas, per=0.9)
    >>> hot_days = tg90p(tas, t90)
    """
    t90 = utils.convert_units_to(t90, tasmin)

    # Create time series out of doy values.
    thresh = utils.resample_doy(t90, tasmin)

    # Identify the days with min temp above 90th percentile.
    over = tasmin > thresh

    return over.resample(time=freq).sum(dim="time")


@declare_units("days", tasmin="[temperature]", t10="[temperature]")
def tn10p(tasmin, t10, freq="YS"):
    r"""Number of days with daily minimum temperature below the 10th percentile.

    Number of days with daily minimum temperature below the 10th percentile.

    Parameters
    ----------

    tasmin : xarray.DataArray
      Mean daily temperature [℃] or [K]
    t10 : xarray.DataArray
      10th percentile of daily minimum temperature [℃] or [K]
    freq : str, optional
      Resampling frequency

    Returns
    -------
    xarray.DataArray
      Count of days with daily minimum temperature below the 10th percentile [days]

    Notes
    -----
    The 10th percentile should be computed for a 5 day window centered on each calendar day for a reference period.

    Example
    -------
    >>> t10 = percentile_doy(historical_tas, per=0.1)
    >>> cold_days = tg10p(tas, t10)
    """
    t10 = utils.convert_units_to(t10, tasmin)

    # Create time series out of doy values.
    thresh = utils.resample_doy(t10, tasmin)

    # Identify the days below the 10th percentile
    below = tasmin < thresh

    return below.resample(time=freq).sum(dim="time")


@declare_units("days", tasmax="[temperature]", t90="[temperature]")
def tx90p(tasmax, t90, freq="YS"):
    r"""Number of days with daily maximum temperature over the 90th percentile.

    Number of days with daily maximum temperature over the 90th percentile.

    Parameters
    ----------
    tasmax : xarray.DataArray
      Maximum daily temperature [℃] or [K]
    t90 : xarray.DataArray
      90th percentile of daily maximum temperature [℃] or [K]
    freq : str, optional
      Resampling frequency

    Returns
    -------
    xarray.DataArray
      Count of days with daily maximum temperature below the 10th percentile [days]

    Notes
    -----
    The 90th percentile should be computed for a 5 day window centered on each calendar day for a reference period.

    Example
    -------
    >>> t90 = percentile_doy(historical_tas, per=0.9)
    >>> hot_days = tg90p(tas, t90)
    """
    t90 = utils.convert_units_to(t90, tasmax)

    # Create time series out of doy values.
    thresh = utils.resample_doy(t90, tasmax)

    # Identify the days with max temp above 90th percentile.
    over = tasmax > thresh

    return over.resample(time=freq).sum(dim="time")


@declare_units("days", tasmax="[temperature]", t10="[temperature]")
def tx10p(tasmax, t10, freq="YS"):
    r"""Number of days with daily maximum temperature below the 10th percentile.

    Number of days with daily maximum temperature below the 10th percentile.

    Parameters
    ----------
    tasmax : xarray.DataArray
      Maximum daily temperature [℃] or [K]
    t10 : xarray.DataArray
      10th percentile of daily maximum temperature [℃] or [K]
    freq : str, optional
      Resampling frequency

    Returns
    -------
    xarray.DataArray
      Count of days with daily maximum temperature below the 10th percentile [days]

    Notes
    -----
    The 10th percentile should be computed for a 5 day window centered on each calendar day for a reference period.

    Example
    -------
    >>> t10 = percentile_doy(historical_tas, per=0.1)
    >>> cold_days = tg10p(tas, t10)
    """
    t10 = utils.convert_units_to(t10, tasmax)

    # Create time series out of doy values.
    thresh = utils.resample_doy(t10, tasmax)

    # Identify the days below the 10th percentile
    below = tasmax < thresh

    return below.resample(time=freq).sum(dim="time")


@declare_units(
    "days",
    tasmin="[temperature]",
    tasmax="[temperature]",
    thresh_tasmin="[temperature]",
    thresh_tasmax="[temperature]",
)
def tx_tn_days_above(
    tasmin, tasmax, thresh_tasmin="22 degC", thresh_tasmax="30 degC", freq="YS"
):
    r"""Number of days with both hot maximum and minimum daily temperatures.

    The number of days per period with tasmin above a threshold and tasmax above another threshold.

    Parameters
    ----------
    tasmin : xarray.DataArray
      Minimum daily temperature [℃] or [K]
    tasmax : xarray.DataArray
      Maximum daily temperature [℃] or [K]
    thresh_tasmin : str
      Threshold temperature for tasmin on which to base evaluation [℃] or [K]. Default : '22 degC'
    thresh_tasmax : str
      Threshold temperature for tasmax on which to base evaluation [℃] or [K]. Default : '30 degC'
    freq : str, optional
      Resampling frequency

    Returns
    -------
    xarray.DataArray
      the number of days with tasmin > thresh_tasmin and
      tasmax > thresh_tasamax per period


    Notes
    -----
    Let :math:`TX_{ij}` be the maximum temperature at day :math:`i` of period :math:`j`, :math:`TN_{ij}`
    the daily minimum temperature at day :math:`i` of period :math:`j`, :math:`TX_{thresh}` the threshold for maximum
    daily temperature, and :math:`TN_{thresh}` the threshold for minimum daily temperature. Then counted is the number
    of days where:

    .. math::

        TX_{ij} > TX_{thresh} [℃]

    and where:

    .. math::

        TN_{ij} > TN_{thresh} [℃]

    """
    thresh_tasmax = utils.convert_units_to(thresh_tasmax, tasmax)
    thresh_tasmin = utils.convert_units_to(thresh_tasmin, tasmin)
    events = ((tasmin > (thresh_tasmin)) & (tasmax > (thresh_tasmax))) * 1
    return events.resample(time=freq).sum(dim="time")


@declare_units("days", tasmax="[temperature]", tx90="[temperature]")
def warm_spell_duration_index(tasmax, tx90, window=6, freq="YS"):
    r"""Warm spell duration index

    Number of days with at least six consecutive days where the daily maximum temperature is above the 90th
    percentile. The 90th percentile should be computed for a 5-day window centred on each calendar day in the
    1961-1990 period.

    Parameters
    ----------
    tasmax : xarray.DataArray
      Maximum daily temperature [℃] or [K]
    tx90 : float
      90th percentile of daily maximum temperature [℃] or [K]
    window : int
      Minimum number of days with temperature below threshold to qualify as a warm spell.
    freq : str, optional
      Resampling frequency

    Returns
    -------
    xarray.DataArray
      Count of days with at least six consecutive days where the daily maximum temperature is above the 90th
      percentile [days].

    References
    ----------
    From the Expert Team on Climate Change Detection, Monitoring and Indices (ETCCDMI).
    Used in Alexander, L. V., et al. (2006), Global observed changes in daily climate extremes of temperature and
    precipitation, J. Geophys. Res., 111, D05109, doi: 10.1029/2005JD006290.

    """
    # The day of year value of the tasmax series.
    doy = tasmax.indexes["time"].dayofyear

    # Create time series out of doy values.
    thresh = utils.resample_doy(tx90, tasmax)

    above = tasmax > thresh

    return above.resample(time=freq).apply(
        rl.windowed_run_count, window=window, dim="time"
    )


@declare_units("", pr="[precipitation]", prsn="[precipitation]", tas="[temperature]")
def winter_rain_ratio(pr, prsn=None, tas=None):
    """Ratio of rainfall to total precipitation during winter

    The ratio of total liquid precipitation over the total precipitation over the winter months (DJF. If solid
    precipitation is not provided, then precipitation is assumed solid if the temperature is below 0°C.

    Parameters
    ----------
    pr : xarray.DataArray
      Mean daily precipitation flux [Kg m-2 s-1] or [mm].
    prsn : xarray.DataArray
      Mean daily solid precipitation flux [Kg m-2 s-1] or [mm].
    tas : xarray.DataArray
      Mean daily temperature [℃] or [K]
    freq : str
      Resampling frequency

    Returns
    -------
    xarray.DataArray
      Ratio of rainfall to total precipitation during winter months (DJF)
    """
    ratio = liquid_precip_ratio(pr, prsn, tas, freq="QS-DEC")
    winter = ratio.indexes["time"].month == 12
    return ratio[winter]<|MERGE_RESOLUTION|>--- conflicted
+++ resolved
@@ -558,11 +558,7 @@
     ----------
     pr : xarray.DataArray
       Mean daily precipitation flux [Kg m-2 s-1] or [mm/day]
-<<<<<<< HEAD
-    per : xarray.DataArray or string
-=======
     per : xarray.DataArray or str
->>>>>>> 37a58990
       Daily percentile of wet day precipitation flux [Kg m-2 s-1] or [mm/day].
     thresh : str
        Precipitation value over which a day is considered wet [Kg m-2 s-1] or [mm/day].
