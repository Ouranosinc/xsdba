--- conflicted
+++ resolved
@@ -2,14 +2,10 @@
 import pandas as pd
 import pytest
 import xarray as xr
-<<<<<<< HEAD
 from xclim.temperature import TGMean
+from common import tas_series
 from xclim import checks
-from common import tas_series
-=======
-from xclim.indices import tg_mean
-from xclim import checks
->>>>>>> 575a9759
+
 
 
 def test_assert_daily():
@@ -40,30 +36,26 @@
         tg_mean(da)
 
 
-<<<<<<< HEAD
+
 def test_missing_any(tas_series):
     a = np.arange(360.)
     a[5:10] = np.nan
-
     ts = tas_series(a)
-
     out = checks.missing_any(ts, freq='MS')
     assert out[0]
     assert not out[1]
-=======
-def test_missing_any_fill():
+
     n = 66
     times = pd.date_range('2001-12-30', freq='1D', periods=n)
     da = xr.DataArray(np.arange(n), [('time', times)])
-    miss = checks.missing_any_fill(da, 'MS')
+    miss = checks.missing_any(da, 'MS')
     np.testing.assert_array_equal(miss, [True, False, False, True])
 
     n = 378
     times = pd.date_range('2001-12-31', freq='1D', periods=n)
     da = xr.DataArray(np.arange(n), [('time', times)])
-    miss = checks.missing_any_fill(da, 'YS')
+    miss = checks.missing_any(da, 'YS')
     np.testing.assert_array_equal(miss, [True, False, True])
 
-    miss = checks.missing_any_fill(da, 'Q-NOV')
-    np.testing.assert_array_equal(miss, [True, False, False, False, True])
->>>>>>> 575a9759
+    miss = checks.missing_any(da, 'Q-NOV')
+    np.testing.assert_array_equal(miss, [True, False, False, False, True])