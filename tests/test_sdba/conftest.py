# noqa: D104
from __future__ import annotations

import numpy as np
import pytest
import xarray as xr

from xclim.sdba.base import parse_group
from xclim.sdba.utils import apply_correction, equally_spaced_nodes
from xclim.testing import sdba_utils as tu

# Some test fixtures are useful to have around, so they are implemented as normal python functions and objects in
# sdba_utils.py, and converted into fixtures here.
cannon_2015_dist = pytest.fixture(tu.cannon_2015_dist)


@pytest.fixture
def cannon_2015_rvs():
    return tu.cannon_2015_rvs


@pytest.fixture
def series():
    return tu.series


@pytest.fixture
def mon_triangular():
    return np.array(list(range(1, 7)) + list(range(7, 1, -1))) / 7


@pytest.fixture
def mon_series(series, mon_triangular):
    def _mon_series(values, name):
        """Random time series whose mean varies over a monthly cycle."""
        x = series(values, name)
        m = mon_triangular
        factor = series(m[x.time.dt.month - 1], name)

        with xr.set_options(keep_attrs=True):
            return apply_correction(x, factor, x.kind)

    return _mon_series


@pytest.fixture
def qm_month():
    return xr.DataArray(
        np.arange(5 * 12).reshape(5, 12),
        dims=("quantiles", "month"),
        coords={"quantiles": [0, 0.3, 0.5, 0.7, 1], "month": range(1, 13)},
        attrs={"group": "time.month", "window": 1},
    )


@pytest.fixture
def qm_small():
    return xr.DataArray(
        np.arange(2 * 3).reshape(2, 3),
        dims=("quantiles", "month"),
        coords={"quantiles": [0.3, 0.7], "month": range(1, 4)},
        attrs={"group": "time.month", "window": 1},
    )


@pytest.fixture
def make_qm():
    @parse_group
    def _make_qm(a, *, group="time.month"):
        a = np.atleast_2d(a)
        n, m = a.shape
        mo = range(1, m + 1)

        if group.prop:
            q = equally_spaced_nodes(n, None)
            dims = ("quantiles", group.prop)
            coords = {"quantiles": q, "month": mo}
        else:
            q = equally_spaced_nodes(m, None)
            dims = ("quantiles",)
            coords = {"quantiles": q}
            a = a[0]

        return xr.DataArray(
            a,
            dims=dims,
            coords=coords,
            attrs={"group": group, "window": 1},
        )

    return _make_qm


@pytest.fixture
def qds_month():
    dims = ("quantiles", "month")
    source = xr.Variable(dims=dims, data=np.zeros((5, 12)))
    target = xr.Variable(dims=dims, data=np.ones((5, 12)) * 2)

    return xr.Dataset(
        data_vars={"source": source, "target": target},
        coords={"quantiles": [0, 0.3, 5.0, 7, 1], "month": range(1, 13)},
        attrs={"group": "time.month", "window": 1},
    )


@pytest.fixture
<<<<<<< HEAD
def ref_hist_sim_tuto(socket_enabled):  # noqa: F841
    """
    Return ref, hist, sim time series of air temperature.

    socket_enabled is a fixture that enables the use of the internet to download the tutorial dataset while the
    `--disable-socket` flag has been called. This fixture will crash if the `air_temperature` tutorial file is
    not on disk while the internet is unavailable.
    """
=======
def ref_hist_sim_tuto():
    """Return ref, hist, sim time series of air temperature."""
>>>>>>> 210ad956

    def _ref_hist_sim_tuto(sim_offset=3, delta=0.1, smth_win=3, trend=True):
        ds = xr.tutorial.load_dataset("air_temperature")
        ref = ds.air.resample(time="D").mean(keep_attrs=True)
        hist = ref.rolling(time=smth_win, min_periods=1).mean(keep_attrs=True) + delta
        hist.attrs["units"] = ref.attrs["units"]
        sim_time = hist.time + np.timedelta64(730 + sim_offset * 365, "D").astype(
            "<m8[ns]"
        )
        sim = hist + (
            0
            if not trend
            else xr.DataArray(
                np.linspace(0, 2, num=hist.time.size),
                dims=("time",),
                coords={"time": hist.time},
                attrs={"units": hist.attrs["units"]},
            )
        )
        sim["time"] = sim_time
        return ref, hist, sim

    return _ref_hist_sim_tuto<|MERGE_RESOLUTION|>--- conflicted
+++ resolved
@@ -105,19 +105,8 @@
 
 
 @pytest.fixture
-<<<<<<< HEAD
-def ref_hist_sim_tuto(socket_enabled):  # noqa: F841
-    """
-    Return ref, hist, sim time series of air temperature.
-
-    socket_enabled is a fixture that enables the use of the internet to download the tutorial dataset while the
-    `--disable-socket` flag has been called. This fixture will crash if the `air_temperature` tutorial file is
-    not on disk while the internet is unavailable.
-    """
-=======
 def ref_hist_sim_tuto():
     """Return ref, hist, sim time series of air temperature."""
->>>>>>> 210ad956
 
     def _ref_hist_sim_tuto(sim_offset=3, delta=0.1, smth_win=3, trend=True):
         ds = xr.tutorial.load_dataset("air_temperature")
