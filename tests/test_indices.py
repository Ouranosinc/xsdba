--- conflicted
+++ resolved
@@ -3332,18 +3332,6 @@
         np.testing.assert_allclose(di_wet, di_plus_100)
 
 
-<<<<<<< HEAD
-class TestLateFrostDays:
-    def test_late_frost_days(self, tasmin_series):
-        tasmin = tasmin_series(np.array([-1, 1, 2, -4, 0]) + K2C, start="30/3/2023")
-        lfd = xci.late_frost_days(tasmin)
-        np.testing.assert_allclose(lfd, 1)
-
-    def test_late_frost_days_lat(self, tasmin_series):
-        tasmin = tasmin_series(np.array([-1, 1, 2, -4, 0]) + K2C, start="30/3/2023")
-        lfd = xci.late_frost_days(tasmin)
-        np.testing.assert_allclose(lfd, 1)
-=======
 @pytest.mark.parametrize(
     "pr,thresh1,thresh2,window,outs",
     [
@@ -3519,4 +3507,3 @@
         prsn = convert_units_to(prsn, "kg m-2 s-1", context="hydro")
         out = xci.snowfall_intensity(prsn)
         np.testing.assert_allclose(out, [3])
->>>>>>> 22a3119e
