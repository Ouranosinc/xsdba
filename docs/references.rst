.. only:: html

    ============
    Bibliography
    ============

    General References
    ------------------

<<<<<<< HEAD
.. bibliography::
   :style: xcstyle

.. only:: html
=======
    .. bibliography::
>>>>>>> caf3a28b

    McArthur Forest Fire Danger System References
    ---------------------------------------------

    See: :ref:`ffdi-footnotes`

    Canadian Forest Fire Weather Index System References
    ----------------------------------------------------

    See: :ref:`fwi-footnotes`

    SDBA References
    ---------------

    See: :ref:`sdba-footnotes`<|MERGE_RESOLUTION|>--- conflicted
+++ resolved
@@ -7,14 +7,9 @@
     General References
     ------------------
 
-<<<<<<< HEAD
 .. bibliography::
-   :style: xcstyle
 
 .. only:: html
-=======
-    .. bibliography::
->>>>>>> caf3a28b
 
     McArthur Forest Fire Danger System References
     ---------------------------------------------
